--- conflicted
+++ resolved
@@ -3,13 +3,8 @@
 import { auth } from '@/auth';
 import { ApiClientFactory } from '@/utils/api-client/client-factory';
 import SourcePreviewClientWrapper from './components/SourcePreviewClientWrapper';
-<<<<<<< HEAD
 import { Alert, Paper } from '@mui/material';
-import styles from '@/styles/KnowledgePage.module.css';
-=======
-import { Box, Typography, Alert, Paper } from '@mui/material';
 import styles from '@/styles/Knowledge.module.css';
->>>>>>> 2af0381a
 import { notFound } from 'next/navigation';
 
 interface SourcePreviewPageProps {
