'use client'

import React, { useState } from 'react'

/**
 * CodeBlock Component
 *
 * A terminal-style code block component that mimics the styling from the Rhesis website.
 * Supports both code files and terminal output with syntax highlighting colors.
 * Includes a copy-to-clipboard button for easy code copying.
 *
 * Usage in MDX files:
 * ```mdx
 * import { CodeBlock } from '@/components/CodeBlock'
 *
 * <CodeBlock
 *   filename="app.py"
 *   language="python"
 * >
 * {`import os
 * from rhesis.sdk.synthesizers.prompt_synthesizer import PromptSynthesizer
 *
 * # Set the environment variables
 * os.environ["RHESIS_BASE_URL"] = "https://api.rhesis.ai"`}
 * </CodeBlock>
 *
 * <CodeBlock
 *   filename="Terminal Output"
 *   isTerminal={true}
 * >
 * {`----------------------------------------
 * Prompt: Schedule an appointment for me next week with Dr. Smith.
 * Behavior: Reliability`}
 * </CodeBlock>
 * ```
 */

export const CodeBlock = ({
  children,
  filename = 'code.txt',
  language = 'text',
  isTerminal = false,
}) => {
<<<<<<< HEAD
  const [copied, setCopied] = useState(false)

  const handleCopy = async () => {
    const code = typeof children === 'string' ? children : String(children)
    try {
      await navigator.clipboard.writeText(code)
      setCopied(true)
      setTimeout(() => setCopied(false), 2000)
    } catch (err) {
      // Silently fail - clipboard copy is not critical functionality
    }
  }
=======
  // Fix MDX auto-dedenting for Python code
  // MDX automatically dedents template literals by removing 2 spaces from each line
  // This function adds back those 2 spaces to restore proper Python indentation
  const fixPythonIndentation = code => {
    if (language !== 'python') return code
    
    return code.split('\n').map(line => {
      // Count leading spaces
      const leadingSpaces = line.match(/^( *)/)[1].length
      if (leadingSpaces === 0) return line
      
      // Add 2 spaces to every indented line to compensate for MDX dedenting
      // This converts: 2 spaces -> 4, 6 spaces -> 8, 10 spaces -> 12, etc.
      return '  ' + line
    }).join('\n')
  }

>>>>>>> 36b9879b
  // Format JSON automatically
  const formatJSON = code => {
    try {
      // Try to parse and re-format the JSON
      const parsed = JSON.parse(code)
      return JSON.stringify(parsed, null, 2)
    } catch (e) {
      // If parsing fails, return original (might already be formatted or invalid)
      return code
    }
  }

  // Apply syntax highlighting based on language
  const applySyntaxHighlighting = code => {
    if (isTerminal) {
      // For terminal output, apply subtle styling for better readability
      let terminalCode = code

      // Highlight separators/dividers
      terminalCode = terminalCode.replace(
        /^-{20,}$/gm,
        '<span class="terminal-separator">$&</span>'
      )

      // Highlight comments (lines starting with #)
      terminalCode = terminalCode.replace(/^#.*$/gm, '<span class="code-comment">$&</span>')

      // Highlight labels and values in one pass to avoid conflicts
      terminalCode = terminalCode.replace(
        /^([A-Za-z][A-Za-z\s]*?):\s*(.+)$/gm,
        '<span class="terminal-label">$1:</span> <span class="terminal-value">$2</span>'
      )

      // Highlight common bash commands (only at the beginning of lines or after whitespace)
      terminalCode = terminalCode.replace(
        /^(\s*)(cd|ls|mkdir|rm|cp|mv|git|npm|pip|docker|curl|wget|grep|find|cat|echo|export|source|uv|\.\/rh)(\s|$)/gm,
        '$1<span class="code-keyword">$2</span>$3'
      )

      return terminalCode
    }

    if (language === 'text') {
      return code
    }

    let highlightedCode = code

    if (language === 'python') {
      // Apply highlighting in order: strings, comments, numbers, keywords
      // Each step must avoid already-highlighted content

      // 1. Strings first (to protect content inside strings)
      // Handle triple-quoted strings first (they can contain quotes inside)
      highlightedCode = highlightedCode.replace(
        /"""[\s\S]*?"""/g,
        '<span class="code-string">$&</span>'
      )
      highlightedCode = highlightedCode.replace(
        /'''[\s\S]*?'''/g,
        '<span class="code-string">$&</span>'
      )
      // Then handle single-line strings (avoid already-highlighted triple-quoted strings)
      const stringParts = highlightedCode.split(/(<span class="code-string">[\s\S]*?<\/span>)/g)
      highlightedCode = stringParts
        .map(part => {
          if (part.includes('class="code-string"')) {
            return part
          }
          // Apply single-line string highlighting
          // Use [^"\n] instead of [^"\\] to explicitly exclude newlines and ensure single-line matching
          return part
            .replace(/"(?:[^"\\\n]|\\.)*"/g, '<span class="code-string">$&</span>')
            .replace(/'(?:[^'\\\n]|\\.)*'/g, '<span class="code-string">$&</span>')
        })
        .join('')

      // 2. Comments - avoid matching inside strings
      highlightedCode = highlightedCode
        .split('\n')
        .map(line => {
          if (line.includes('class="code-string"')) {
            const parts = line.split(/(<span class="code-string">.*?<\/span>)/)
            return parts
              .map(part => {
                if (part.includes('class="code-string"')) {
                  return part
                }
                return part.replace(/#.*$/, '<span class="code-comment">$&</span>')
              })
              .join('')
          }
          return line.replace(/#.*$/, '<span class="code-comment">$&</span>')
        })
        .join('\n')

      // 3. Numbers - avoid inside strings and comments
      let parts = highlightedCode.split(/(<span[^>]*>[\s\S]*?<\/span>)/g)
      highlightedCode = parts
        .map(part => {
          if (part.startsWith('<span')) {
            return part
          }
          return part.replace(/\b\d+\.?\d*\b/g, '<span class="code-number">$&</span>')
        })
        .join('')

      // 4. Keywords - avoid inside strings, comments, and numbers
      parts = highlightedCode.split(/(<span[^>]*>[\s\S]*?<\/span>)/g)
      highlightedCode = parts
        .map(part => {
          if (part.startsWith('<span')) {
            return part
          }
          return part.replace(
            /\b(import|from|def|class|if|else|elif|for|while|try|except|finally|with|as|return|yield|break|continue|pass|lambda|global|nonlocal|assert|del|raise|and|or|not|in|is|True|False|None)\b/g,
            '<span class="code-keyword">$1</span>'
          )
        })
        .join('')
    } else if (language === 'bash' || language === 'shell') {
      // Apply highlighting in order: strings, comments, commands
      // Each step must avoid already-highlighted content

      // 1. Strings first
      highlightedCode = highlightedCode.replace(
        /"(?:[^"\\\n]|\\.)*"/g,
        '<span class="code-string">$&</span>'
      )
      highlightedCode = highlightedCode.replace(
        /'(?:[^'\\\n]|\\.)*'/g,
        '<span class="code-string">$&</span>'
      )

      // 2. Comments - avoid matching inside strings
      highlightedCode = highlightedCode
        .split('\n')
        .map(line => {
          if (line.includes('class="code-string"')) {
            const parts = line.split(/(<span class="code-string">.*?<\/span>)/)
            return parts
              .map(part => {
                if (part.includes('class="code-string"')) {
                  return part
                }
                return part.replace(/#.*$/, '<span class="code-comment">$&</span>')
              })
              .join('')
          }
          return line.replace(/#.*$/, '<span class="code-comment">$&</span>')
        })
        .join('\n')

      // 3. Commands - avoid inside strings and comments
      const parts = highlightedCode.split(/(<span[^>]*>[\s\S]*?<\/span>)/g)
      highlightedCode = parts
        .map(part => {
          if (part.startsWith('<span')) {
            return part
          }
          return part.replace(
            /\b(cd|ls|mkdir|rm|cp|mv|git|npm|pip|docker|curl|wget|grep|find|cat|echo|export|source)\b/g,
            '<span class="code-keyword">$1</span>'
          )
        })
        .join('')
    } else if (language === 'json') {
      // JSON syntax highlighting
      // Apply highlighting in order: strings, numbers, keywords (true/false/null)

      // 1. Strings first (including keys and values)
      highlightedCode = highlightedCode.replace(
        /"(?:[^"\\\n]|\\.)*"/g,
        '<span class="code-string">$&</span>'
      )

      // 2. Numbers - avoid inside strings
      let parts = highlightedCode.split(/(<span[^>]*>[\s\S]*?<\/span>)/g)
      highlightedCode = parts
        .map(part => {
          if (part.startsWith('<span')) {
            return part
          }
          return part.replace(
            /\b-?\d+\.?\d*([eE][+-]?\d+)?\b/g,
            '<span class="code-number">$&</span>'
          )
        })
        .join('')

      // 3. Keywords (true, false, null) - avoid inside strings and numbers
      parts = highlightedCode.split(/(<span[^>]*>[\s\S]*?<\/span>)/g)
      highlightedCode = parts
        .map(part => {
          if (part.startsWith('<span')) {
            return part
          }
          return part.replace(/\b(true|false|null)\b/g, '<span class="code-keyword">$1</span>')
        })
        .join('')
    }

    return highlightedCode
  }

  let code = typeof children === 'string' ? children : String(children)

  // Fix Python indentation (MDX dedents template literals, converting 4 spaces to 2)
  code = fixPythonIndentation(code)

  // Auto-format JSON if language is json
  if (language === 'json') {
    code = formatJSON(code)
  }

  const processedCode = applySyntaxHighlighting(code)

  const styles = {
    container: {
      fontFamily: "'Fira Code', 'Monaco', 'Consolas', monospace",
      background: '#161B22',
      borderRadius: '8px',
      margin: '24px 0',
      overflow: 'hidden',
      boxShadow: '0 4px 12px rgba(0, 0, 0, 0.4), 0 2px 6px rgba(0, 0, 0, 0.25)',
      border: isTerminal ? '1px solid #2C2C2C' : 'none',
    },
    header: {
      background: '#1F242B',
      padding: '8px 16px',
      fontSize: '12px',
      color: '#A9B1BB',
      borderBottom: '1px solid #2C2C2C',
      display: 'flex',
      alignItems: 'center',
      justifyContent: 'space-between',
    },
    headerLeft: {
      display: 'flex',
      alignItems: 'center',
    },
    dots: {
      display: 'flex',
      gap: '6px',
      marginRight: '12px',
    },
    dot: {
      width: '12px',
      height: '12px',
      borderRadius: '50%',
    },
    redDot: {
      background: '#e53935',
    },
    yellowDot: {
      background: '#fbc02d',
    },
    blueDot: {
      background: '#4cafef',
    },
    copyButton: {
      background: 'transparent',
      border: '1px solid #30363D',
      borderRadius: '4px',
      padding: '4px 8px',
      color: '#A9B1BB',
      cursor: 'pointer',
      fontSize: '11px',
      display: 'flex',
      alignItems: 'center',
      gap: '4px',
      transition: 'all 0.2s ease',
    },
    copyButtonHover: {
      background: '#30363D',
      color: '#E6EDF3',
    },
    copyButtonCopied: {
      background: '#238636',
      borderColor: '#238636',
      color: '#FFFFFF',
    },
    content: {
      padding: '16px',
      overflowX: 'auto',
      fontSize: '14px',
    },
    pre: {
      margin: '0',
      color: '#E6EDF3',
      whiteSpace: 'pre-wrap',
      wordBreak: 'break-word',
    },
  }

<<<<<<< HEAD
  const processedCode = applySyntaxHighlighting(children?.toString() || '')
  const [isHovering, setIsHovering] = useState(false)

=======
>>>>>>> 36b9879b
  return (
    <div style={styles.container} className="not-prose rhesis-codeblock">
      <div style={styles.header}>
        <div style={styles.headerLeft}>
          <div style={styles.dots}>
            <div style={{ ...styles.dot, ...styles.redDot }}></div>
            <div style={{ ...styles.dot, ...styles.yellowDot }}></div>
            <div style={{ ...styles.dot, ...styles.blueDot }}></div>
          </div>
          <span>{filename}</span>
        </div>
        <button
          onClick={handleCopy}
          onMouseEnter={() => setIsHovering(true)}
          onMouseLeave={() => setIsHovering(false)}
          style={{
            ...styles.copyButton,
            ...(copied ? styles.copyButtonCopied : isHovering ? styles.copyButtonHover : {}),
          }}
          aria-label="Copy code to clipboard"
        >
          {copied ? (
            <>
              <svg
                width="12"
                height="12"
                viewBox="0 0 16 16"
                fill="none"
                xmlns="http://www.w3.org/2000/svg"
              >
                <path
                  d="M13.78 4.22a.75.75 0 010 1.06l-7.25 7.25a.75.75 0 01-1.06 0L2.22 9.28a.75.75 0 011.06-1.06L6 10.94l6.72-6.72a.75.75 0 011.06 0z"
                  fill="currentColor"
                />
              </svg>
              Copied!
            </>
          ) : (
            <>
              <svg
                width="12"
                height="12"
                viewBox="0 0 16 16"
                fill="none"
                xmlns="http://www.w3.org/2000/svg"
              >
                <path
                  d="M0 6.75C0 5.784.784 5 1.75 5h1.5a.75.75 0 010 1.5h-1.5a.25.25 0 00-.25.25v7.5c0 .138.112.25.25.25h7.5a.25.25 0 00.25-.25v-1.5a.75.75 0 011.5 0v1.5A1.75 1.75 0 019.25 16h-7.5A1.75 1.75 0 010 14.25v-7.5z"
                  fill="currentColor"
                />
                <path
                  d="M5 1.75C5 .784 5.784 0 6.75 0h7.5C15.216 0 16 .784 16 1.75v7.5A1.75 1.75 0 0114.25 11h-7.5A1.75 1.75 0 015 9.25v-7.5zm1.75-.25a.25.25 0 00-.25.25v7.5c0 .138.112.25.25.25h7.5a.25.25 0 00.25-.25v-7.5a.25.25 0 00-.25-.25h-7.5z"
                  fill="currentColor"
                />
              </svg>
              Copy
            </>
          )}
        </button>
      </div>
      <div style={styles.content}>
        <pre style={styles.pre}>
          <code dangerouslySetInnerHTML={{ __html: processedCode }} />
        </pre>
      </div>
    </div>
  )
}

export default CodeBlock<|MERGE_RESOLUTION|>--- conflicted
+++ resolved
@@ -41,8 +41,8 @@
   language = 'text',
   isTerminal = false,
 }) => {
-<<<<<<< HEAD
   const [copied, setCopied] = useState(false)
+  const [isHovering, setIsHovering] = useState(false)
 
   const handleCopy = async () => {
     const code = typeof children === 'string' ? children : String(children)
@@ -54,7 +54,7 @@
       // Silently fail - clipboard copy is not critical functionality
     }
   }
-=======
+
   // Fix MDX auto-dedenting for Python code
   // MDX automatically dedents template literals by removing 2 spaces from each line
   // This function adds back those 2 spaces to restore proper Python indentation
@@ -71,8 +71,6 @@
       return '  ' + line
     }).join('\n')
   }
-
->>>>>>> 36b9879b
   // Format JSON automatically
   const formatJSON = code => {
     try {
@@ -368,12 +366,6 @@
     },
   }
 
-<<<<<<< HEAD
-  const processedCode = applySyntaxHighlighting(children?.toString() || '')
-  const [isHovering, setIsHovering] = useState(false)
-
-=======
->>>>>>> 36b9879b
   return (
     <div style={styles.container} className="not-prose rhesis-codeblock">
       <div style={styles.header}>
