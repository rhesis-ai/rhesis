'use client';

import * as React from 'react';
import { Box, useTheme } from '@mui/material';
import { AppRouterCacheProvider } from '@mui/material-nextjs/v15-appRouter';
import { SessionProvider } from 'next-auth/react';
import { usePathname } from 'next/navigation';
import { NavigationProvider } from '../navigation/NavigationProvider';
import { NotificationProvider } from '../common/NotificationContext';
import { OnboardingProvider } from '@/contexts/OnboardingContext';
import OnboardingChecklist from '../onboarding/OnboardingChecklist';
import { type NavigationItem, type LayoutProps } from '../../types/navigation';

function getAllSegments(items: NavigationItem[]): string[] {
  return items.reduce<string[]>((acc, item) => {
    if (item.kind === 'page') {
      acc.push(item.segment);
      if (item.children) {
        acc.push(...getAllSegments(item.children));
      }
    }
    return acc;
  }, []);
}

export function LayoutContent({
  children,
  session,
  navigation,
  branding,
  authentication,
}: Omit<LayoutProps, 'theme'>) {
  const theme = useTheme();
  const pathname = usePathname();
  const protectedSegments = React.useMemo(
    () => getAllSegments(navigation),
    [navigation]
  );

  const isProtectedRoute = React.useMemo(() => {
    if (!pathname) return false;
    // Remove leading slash for comparison
    const currentPath = pathname.startsWith('/') ? pathname.slice(1) : pathname;
    return protectedSegments.some(
      segment =>
        currentPath === segment || currentPath.startsWith(`${segment}/`)
    );
  }, [pathname, protectedSegments]);

  // Use state to avoid hydration mismatch - start with false (matches server)
  const [isQuickStartMode, setIsQuickStartMode] = React.useState(false);

  // Check Quick Start mode after mount (client-side only)
  React.useEffect(() => {
    // eslint-disable-next-line @typescript-eslint/no-var-requires
    const { isQuickStartEnabled } = require('@/utils/quick_start');
    setIsQuickStartMode(isQuickStartEnabled());
  }, []);

  // Build sx prop conditionally
  const boxSx = React.useMemo(() => {
    const baseStyles = {
      display: 'flex',
      flexDirection: 'column',
      minHeight: '100vh',
    };

    if (isQuickStartMode) {
      return {
        ...baseStyles,
        // Hide the account menu button when Quick Start mode is enabled
        '& [aria-label="Account"]': {
          display: 'none !important',
        },
        '& button[aria-label*="account" i]': {
          display: 'none !important',
        },
        // Target the account preview/popover button
        '& .ToolpadAccountButton, & [class*="AccountButton"]': {
          display: 'none !important',
        },
        // Target any button in the toolbar that has an avatar (account button)
        '& header button:has(.MuiAvatar-root)': {
          display: 'none !important',
        },
        '& .MuiToolbar-root button:has(.MuiAvatar-root)': {
          display: 'none !important',
        },
      };
    }

    return baseStyles;
  }, [isQuickStartMode]);

  return (
    <SessionProvider session={session} refetchOnWindowFocus={false}>
      <AppRouterCacheProvider options={{ enableCssLayer: true }}>
        <NotificationProvider>
<<<<<<< HEAD
          <OnboardingProvider>
            <Box
              sx={{
                display: 'flex',
                flexDirection: 'column',
                minHeight: '100vh',
              }}
            >
              <Box sx={{ flex: 1 }}>
                <NavigationProvider
                  navigation={navigation}
                  branding={branding}
                  session={session}
                  authentication={authentication}
                  theme={theme}
                >
                  {children}
                </NavigationProvider>
              </Box>
=======
          <Box sx={boxSx}>
            <Box sx={{ flex: 1 }}>
              <NavigationProvider
                navigation={navigation}
                branding={branding}
                session={session}
                authentication={authentication}
                theme={theme}
              >
                {children}
              </NavigationProvider>
>>>>>>> 3c04971d
            </Box>
            {/* Show onboarding checklist for authenticated users */}
            {session && isProtectedRoute && <OnboardingChecklist />}
          </OnboardingProvider>
        </NotificationProvider>
      </AppRouterCacheProvider>
    </SessionProvider>
  );
}<|MERGE_RESOLUTION|>--- conflicted
+++ resolved
@@ -96,15 +96,8 @@
     <SessionProvider session={session} refetchOnWindowFocus={false}>
       <AppRouterCacheProvider options={{ enableCssLayer: true }}>
         <NotificationProvider>
-<<<<<<< HEAD
           <OnboardingProvider>
-            <Box
-              sx={{
-                display: 'flex',
-                flexDirection: 'column',
-                minHeight: '100vh',
-              }}
-            >
+            <Box sx={boxSx}>
               <Box sx={{ flex: 1 }}>
                 <NavigationProvider
                   navigation={navigation}
@@ -116,19 +109,6 @@
                   {children}
                 </NavigationProvider>
               </Box>
-=======
-          <Box sx={boxSx}>
-            <Box sx={{ flex: 1 }}>
-              <NavigationProvider
-                navigation={navigation}
-                branding={branding}
-                session={session}
-                authentication={authentication}
-                theme={theme}
-              >
-                {children}
-              </NavigationProvider>
->>>>>>> 3c04971d
             </Box>
             {/* Show onboarding checklist for authenticated users */}
             {session && isProtectedRoute && <OnboardingChecklist />}
