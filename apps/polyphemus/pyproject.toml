--- conflicted
+++ resolved
@@ -3,7 +3,11 @@
 version = "0.1.0"
 requires-python = ">=3.10"
 dependencies = [
-<<<<<<< HEAD
+    # FastAPI and server dependencies
+    "fastapi>=0.100.0",
+    "uvicorn[standard]>=0.23.0",
+    "gunicorn>=21.0.0",
+
     # Prompt templating and progress bars
     "jinja2>=3.1.6",
     "tqdm>=4.67.1",
@@ -13,16 +17,9 @@
     "matplotlib>=3.10.0",
     "numpy>=2.2.0",
     "seaborn>=0.13.0",
-=======
-    # Core ML dependencies
-    "tqdm>=4.65.0",
-    # FastAPI and server dependencies
-    "fastapi>=0.100.0",
-    "uvicorn[standard]>=0.23.0",
-    "gunicorn>=21.0.0",
+
     # SDK dependency (required for HuggingFaceLLM)
     "rhesis-sdk[huggingface]",
->>>>>>> 12599cfb
 ]
 
 [project.optional-dependencies]
