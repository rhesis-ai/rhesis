import { Box, Grid, Paper, Typography } from '@mui/material';
import { Metadata } from 'next';
import { PageContainer } from '@toolpad/core/PageContainer';
import { auth } from '@/auth';
import { ApiClientFactory } from '@/utils/api-client/client-factory';
import TestRunDetailCharts from './components/TestRunDetailCharts';
import TestRunTestsGrid from './components/TestRunTestsGrid';
import TestRunDetailsSection from './components/TestRunDetailsSection';
import CommentsWrapper from '@/components/comments/CommentsWrapper';
import { TasksAndCommentsWrapper } from '@/components/tasks/TasksAndCommentsWrapper';

interface PageProps {
  params: Promise<{ identifier: string }>;
  searchParams: Promise<{ [key: string]: string | string[] | undefined }>;
}

// Generate metadata for the page
export async function generateMetadata({ params }: { params: Promise<{ identifier: string }> }): Promise<Metadata> {
  try {
    const resolvedParams = await params;
    const identifier = resolvedParams.identifier;
    const session = await auth() as { session_token: string } | null;
    
    // If no session (like during warmup), return basic metadata
    if (!session?.session_token) {
      return {
        title: `Test Run | ${identifier}`,
        description: `Details for Test Run ${identifier}`,
      };
    }
    
    const apiFactory = new ApiClientFactory(session.session_token);
    const testRunsClient = apiFactory.getTestRunsClient();
    const testRun = await testRunsClient.getTestRun(resolvedParams.identifier);
    
    return {
      title: `Test Run | ${identifier}`,
      description: `Details for Test Run ${identifier}`,
      openGraph: {
        title: `Test Run | ${identifier}`,
        description: `Details for Test Run ${identifier}`,
      },
    };
  } catch (error) {
    return {
      title: 'Test Run Details',
    };
  }
}

export default async function TestRunPage({ params }: { params: any }) {
  // Ensure params is properly awaited
  const resolvedParams = await Promise.resolve(params);
  const identifier = resolvedParams.identifier;
  
  const session = await auth();
  
  // If no session (like during warmup), redirect to login
  if (!session?.session_token) {
    throw new Error('Authentication required');
  }
  
  const apiFactory = new ApiClientFactory(session.session_token);
  const testRunsClient = apiFactory.getTestRunsClient();
  const testRun = await testRunsClient.getTestRun(identifier);

  // Define title and breadcrumbs for PageContainer
  const title = testRun.name || `Test Run ${identifier}`;
  const breadcrumbs = [
    { title: 'Test Runs', path: '/test-runs' },
    { title, path: `/test-runs/${identifier}` }
  ];

  return (
    <PageContainer title={title} breadcrumbs={breadcrumbs}>
      <Box sx={{ flexGrow: 1, pt: 3 }}>
        {/* Charts Section */}
        <Box sx={{ mb: 4 }}>
          <TestRunDetailCharts 
            testRunId={identifier} 
            sessionToken={session.session_token} 
          />
        </Box>

        <Grid container spacing={3}>
          {/* Main Content Column */}
<<<<<<< HEAD
          <Grid item xs={12}>
            <Paper sx={{ p: 3, mb: 4 }}>
=======
          <Grid item xs={12} md={9}>
            <Paper elevation={2} sx={{ p: 3, mb: 4 }}>
>>>>>>> 6022ab12
              <TestRunDetailsSection 
                testRun={testRun} 
                sessionToken={session.session_token}
              />
            </Paper>

            {/* Tests Grid Paper */}
            <Paper elevation={2} sx={{ p: 3, mb: 4 }}>
              <TestRunTestsGrid
                testRunId={identifier}
                sessionToken={session.session_token}
              />
            </Paper>

            {/* Tasks and Comments Section */}
            <TasksAndCommentsWrapper
              entityType="TestRun"
              entityId={testRun.id}
              sessionToken={session.session_token}
              currentUserId={session.user?.id || ''}
              currentUserName={session.user?.name || ''}
              currentUserPicture={session.user?.picture || undefined}
            />
          </Grid>
<<<<<<< HEAD
=======

          {/* Workflow Column */}
          <Grid item xs={12} md={3}>
            <Paper elevation={2} sx={{ p: 3 }}>
              <TestRunWorkflowSection 
                sessionToken={session.session_token} 
                testRunId={identifier}
                status={testRun.status?.name || undefined}
                assignee={testRun.assignee}
                owner={testRun.owner}
                testConfigurationId={testRun.test_configuration_id}
              />
            </Paper>
          </Grid>
>>>>>>> 6022ab12
        </Grid>
      </Box>
    </PageContainer>
  );
} <|MERGE_RESOLUTION|>--- conflicted
+++ resolved
@@ -6,6 +6,7 @@
 import TestRunDetailCharts from './components/TestRunDetailCharts';
 import TestRunTestsGrid from './components/TestRunTestsGrid';
 import TestRunDetailsSection from './components/TestRunDetailsSection';
+import TestRunWorkflowSection from './components/TestRunWorkflowSection';
 import CommentsWrapper from '@/components/comments/CommentsWrapper';
 import { TasksAndCommentsWrapper } from '@/components/tasks/TasksAndCommentsWrapper';
 
@@ -84,13 +85,8 @@
 
         <Grid container spacing={3}>
           {/* Main Content Column */}
-<<<<<<< HEAD
-          <Grid item xs={12}>
-            <Paper sx={{ p: 3, mb: 4 }}>
-=======
           <Grid item xs={12} md={9}>
             <Paper elevation={2} sx={{ p: 3, mb: 4 }}>
->>>>>>> 6022ab12
               <TestRunDetailsSection 
                 testRun={testRun} 
                 sessionToken={session.session_token}
@@ -115,8 +111,6 @@
               currentUserPicture={session.user?.picture || undefined}
             />
           </Grid>
-<<<<<<< HEAD
-=======
 
           {/* Workflow Column */}
           <Grid item xs={12} md={3}>
@@ -131,7 +125,6 @@
               />
             </Paper>
           </Grid>
->>>>>>> 6022ab12
         </Grid>
       </Box>
     </PageContainer>
