--- conflicted
+++ resolved
@@ -216,11 +216,7 @@
 apps/documentation/coverage/
 apps/documentation/.nyc_output/
 
-<<<<<<< HEAD
-# Docs pagefind index
-=======
 # Docs (new location)
->>>>>>> 07d137f0
 docs/src/public/_pagefind/
 
 # Debug logs
