from typing import List

from rhesis.sdk.metrics.base import BaseMetric, BaseMetricFactory
from rhesis.sdk.metrics.providers.native.categorical_judge import (
    CategoricalJudge,
)
from rhesis.sdk.metrics.providers.native.numeric_judge import NumericJudge


class RhesisMetricFactory(BaseMetricFactory):
    """Factory for creating Rhesis' custom metric instances."""

    # Currently no metrics implemented, but will follow the same pattern
    _metrics = {
        # Add metrics as they're implemented, e.g.:
        # "RhesisCustomMetric": RhesisCustomMetric,
        "CategoricalJudge": CategoricalJudge,
        "NumericJudge": NumericJudge,
    }

    # Define which parameters each metric class accepts
    _supported_params = {
        # Example: "RhesisCustomMetric": {"threshold", "custom_param1", "custom_param2"},
        "CategoricalJudge": {
            "categories",
            "passing_categories",
            "evaluation_prompt",
            "evaluation_steps",
            "reasoning",
            "evaluation_examples",
            "name",
            "description",
            "model",
            "requires_ground_truth",
            "requires_context",
            "metric_type",
        },
        "NumericJudge": {
            "threshold",
            "reference_score",
            "threshold_operator",
            "score_type",
            "evaluation_prompt",
            "evaluation_steps",
            "reasoning",
            "evaluation_examples",
            "min_score",
            "max_score",
            "provider",
            "model",
            "api_key",
            "metric_type",
            "name",
            "description",
        },
<<<<<<< HEAD
        "RhesisPromptMetricCategorical": {
            "categories",
            "passing_categories",
            "evaluation_prompt",
            "evaluation_steps",
            "reasoning",
            "evaluation_examples",
            "model",
            "name",
            "description",
            "requires_ground_truth",
            "requires_context",
        },
        "RhesisDetailedPromptMetricNumeric": {
=======
        "NumericDetailedJudge": {
>>>>>>> d4ba2e35
            "threshold",
            "reference_score",
            "threshold_operator",
            "score_type",
            "evaluation_prompt",
            "evaluation_steps",
            "reasoning",
            "evaluation_examples",
            "min_score",
            "max_score",
            "provider",
            "model",
            "api_key",
            "metric_type",
            "name",
            "description",
        },
    }

    # Define required parameters for each metric class
    _required_params = {
        "CategoricalJudge": {"categories", "passing_categories"},
        "NumericJudge": {"evaluation_prompt"},
    }

    def create(self, class_name: str, **kwargs) -> BaseMetric:
        """Create a metric instance using class name.

        Args:
            class_name: The class name to instantiate (e.g., 'NumericJudge')
            **kwargs: Additional parameters to pass to the class constructor

        Returns:
            BaseMetric: An instance of the specified metric class

        Raises:
            ValueError: If the specified class doesn't exist in this module
        """
        if class_name not in self._metrics:
            available_classes = list(self._metrics.keys())
            raise ValueError(
                f"Unknown metric class: {class_name}. Available classes: {available_classes}"
            )

        # Extract parameters from the 'parameters' dictionary if present
        parameters = (
            kwargs.pop("parameters", {}) if isinstance(kwargs.get("parameters"), dict) else {}
        )

        # Combine parameters with kwargs, with kwargs taking precedence
        combined_kwargs = {**parameters, **kwargs}

        # Set the name parameter if not present
        if "name" not in combined_kwargs and class_name in self._metrics:
            # Use class name as a fallback for the name
            combined_kwargs["name"] = class_name.lower()

        # Check for required parameters
        required_params = self._required_params.get(class_name, set())
        missing_params = required_params - set(combined_kwargs.keys())
        if missing_params:
            raise ValueError(
                f"Missing required parameters for {class_name}: {missing_params}. "
                f"Provided parameters: {set(combined_kwargs.keys())}"
            )

        # Filter kwargs to only include supported parameters for this class
        supported_params = self._supported_params.get(class_name, set())
        filtered_kwargs = {k: v for k, v in combined_kwargs.items() if k in supported_params}

        return self._metrics[class_name](**filtered_kwargs)

    def list_supported_metrics(self) -> List[str]:
        """List available metric class names."""
        return list(self._metrics.keys())<|MERGE_RESOLUTION|>--- conflicted
+++ resolved
@@ -53,24 +53,7 @@
             "name",
             "description",
         },
-<<<<<<< HEAD
-        "RhesisPromptMetricCategorical": {
-            "categories",
-            "passing_categories",
-            "evaluation_prompt",
-            "evaluation_steps",
-            "reasoning",
-            "evaluation_examples",
-            "model",
-            "name",
-            "description",
-            "requires_ground_truth",
-            "requires_context",
-        },
-        "RhesisDetailedPromptMetricNumeric": {
-=======
         "NumericDetailedJudge": {
->>>>>>> d4ba2e35
             "threshold",
             "reference_score",
             "threshold_operator",
