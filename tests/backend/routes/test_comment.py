"""
💬 Comment Routes Testing Suite (Enhanced Factory-Based)

Comprehensive test suite for comment entity routes using the enhanced factory system
with automatic cleanup, consistent data generation, and emoji reaction testing.

Key Features:
- 🏭 Factory-based entity creation with automatic cleanup
- 📊 Consistent data generation using CommentDataFactory
- 🎯 Clear fixture organization and naming
- 🔄 Maintains DRY base class benefits
- ⚡ Optimized performance with proper scoping
- 😀 Comprehensive emoji reaction testing

Run with: python -m pytest tests/backend/routes/test_comment.py -v
"""

import uuid
from typing import Dict, Any
from urllib.parse import quote

import pytest
from faker import Faker
from fastapi import status
from fastapi.testclient import TestClient

from .endpoints import APIEndpoints
from .base import BaseEntityRouteTests, BaseEntityTests
from .fixtures.data_factories import CommentDataFactory, BehaviorDataFactory

# Initialize Faker
fake = Faker()


class CommentTestMixin:
    """Enhanced comment test mixin using factory system"""

    # Entity configuration
    entity_name = "comment"
    entity_plural = "comments"
    endpoints = APIEndpoints.COMMENTS
    name_field = "content"  # Comments use 'content' instead of 'name'

    # Factory-based data methods
    def get_sample_data(self) -> Dict[str, Any]:
        """Return sample comment data using factory"""
        return CommentDataFactory.sample_data()

    def get_minimal_data(self) -> Dict[str, Any]:
        """Return minimal comment data using factory"""
        return CommentDataFactory.minimal_data()

    def get_update_data(self) -> Dict[str, Any]:
        """Return comment update data using factory"""
        return CommentDataFactory.update_data()

    def get_invalid_data(self) -> Dict[str, Any]:
        """Return invalid comment data using factory"""
        return CommentDataFactory.invalid_data()

    def get_edge_case_data(self, case_type: str) -> Dict[str, Any]:
        """Return edge case comment data using factory"""
        return CommentDataFactory.edge_case_data(case_type)


# Standard entity tests - gets ALL tests from base classes
class TestCommentStandardRoutes(CommentTestMixin, BaseEntityRouteTests):
    """Complete standard comment route tests using base classes"""

    def test_delete_entity_success(self, authenticated_client: TestClient):
        """🧩🔥 Test successful entity deletion - now consistent with other routes"""
        created_entity = self.create_entity(authenticated_client)
        entity_id = created_entity[self.id_field]

        response = authenticated_client.delete(self.endpoints.remove(entity_id))

        assert response.status_code == status.HTTP_200_OK

        data = response.json()
        # Comment delete now returns the deleted entity (consistent with other routes)
        assert data[self.id_field] == entity_id
<<<<<<< HEAD

        # Verify entity is deleted by trying to get it
=======
        
        # Verify entity is soft-deleted by trying to get it (should return 410 GONE)
>>>>>>> 28c8516c
        get_response = authenticated_client.get(self.endpoints.get(entity_id))
        assert get_response.status_code == status.HTTP_410_GONE

    def test_entity_with_null_description(self, authenticated_client: TestClient):
        """🧩 Test entity with null description - skip for comments (no description field)"""
        # Comments don't have a description field, so this test is not applicable
        pytest.skip("Comments don't have a description field")

    def test_update_entity_invalid_user_id(self, authenticated_client: TestClient):
        """🧩 Test updating entity with invalid user ID - comment specific"""
        # Comments don't have user_id fields that can be updated, so skip this test
        pytest.skip("Comments don't have updatable user_id fields")


# === COMMENT-SPECIFIC TESTS (Enhanced with Factories) ===

@pytest.mark.integration
class TestCommentEntityRelationships(CommentTestMixin, BaseEntityTests):
    """Enhanced comment-entity relationship tests using factories"""

    def test_create_comment_for_behavior_entity(self, comment_factory, behavior_factory):
        """💬 Test creating comment for behavior entity (using factories)"""
        # Create behavior entity using factory (automatic cleanup)
        behavior = behavior_factory.create(BehaviorDataFactory.sample_data())
        behavior_id = behavior["id"]

        # Create comment for the behavior
        comment_data = CommentDataFactory.sample_data(
            entity_id=behavior_id,
            entity_type="Behavior"
        )
        comment = comment_factory.create(comment_data)

        assert comment["entity_id"] == behavior_id
        assert comment["entity_type"] == "Behavior"
        assert comment["content"] == comment_data["content"]
        assert comment["id"] is not None
        assert comment["user_id"] is not None

    def test_get_comments_by_entity(self, comment_factory, behavior_factory):
        """💬 Test getting comments for specific entity"""
        # Create behavior entity
        behavior = behavior_factory.create(BehaviorDataFactory.sample_data())
        behavior_id = behavior["id"]

        # Create multiple comments for the behavior
        comment_data_1 = CommentDataFactory.sample_data(
            entity_id=behavior_id,
            entity_type="Behavior"
        )
        comment_data_2 = CommentDataFactory.sample_data(
            entity_id=behavior_id,
            entity_type="Behavior"
        )

        comment1 = comment_factory.create(comment_data_1)
        comment2 = comment_factory.create(comment_data_2)

        # Get comments by entity
        response = comment_factory.client.get(
            self.endpoints.by_entity("Behavior", behavior_id)
        )

        assert response.status_code == status.HTTP_200_OK
        comments = response.json()
        assert isinstance(comments, list)
        assert len(comments) == 2

        # Verify all comments belong to the behavior
        comment_ids = {c["id"] for c in comments}
        assert comment1["id"] in comment_ids
        assert comment2["id"] in comment_ids

        for comment in comments:
            assert comment["entity_id"] == behavior_id
            assert comment["entity_type"] == "Behavior"

    def test_get_comments_by_entity_empty(self, comment_factory, behavior_factory):
        """💬 Test getting comments for entity with no comments"""
        # Create behavior entity
        behavior = behavior_factory.create(BehaviorDataFactory.sample_data())
        behavior_id = behavior["id"]

        # Get comments by entity (should be empty)
        response = comment_factory.client.get(
            self.endpoints.by_entity("Behavior", behavior_id)
        )

        assert response.status_code == status.HTTP_200_OK
        comments = response.json()
        assert isinstance(comments, list)
        assert len(comments) == 0

    def test_get_comments_by_invalid_entity_type(self, comment_factory):
        """💬 Test getting comments with invalid entity type"""
        fake_entity_id = str(uuid.uuid4())

        response = comment_factory.client.get(
            self.endpoints.by_entity("InvalidEntity", fake_entity_id)
        )

        assert response.status_code == status.HTTP_400_BAD_REQUEST
        error_data = response.json()
        assert "Invalid entity_type" in error_data["detail"]
        assert "Must be one of:" in error_data["detail"]


@pytest.mark.integration
class TestCommentEmojiReactions(CommentTestMixin, BaseEntityTests):
    """Enhanced comment emoji reaction tests using factories"""

    def test_add_emoji_reaction(self, comment_factory, behavior_factory):
        """😀 Test adding emoji reaction to comment"""
        # Create behavior and comment
        behavior = behavior_factory.create(BehaviorDataFactory.sample_data())
        comment_data = CommentDataFactory.sample_data(
            entity_id=behavior["id"],
            entity_type="Behavior"
        )
        comment = comment_factory.create(comment_data)
        comment_id = comment["id"]

        # Add emoji reaction
        emoji = "🚀"
        response = comment_factory.client.post(
            self.endpoints.add_emoji_reaction(comment_id, emoji)
        )

        assert response.status_code == status.HTTP_200_OK
        updated_comment = response.json()

        # Verify emoji was added
        assert "emojis" in updated_comment
        assert emoji in updated_comment["emojis"]
        assert len(updated_comment["emojis"][emoji]) == 1

        # Verify user info in emoji reaction
        reaction = updated_comment["emojis"][emoji][0]
        assert "user_id" in reaction
        assert "user_name" in reaction
        assert reaction["user_id"] is not None

    def test_add_multiple_emoji_reactions(self, comment_factory, behavior_factory):
        """😀 Test adding multiple emoji reactions to comment"""
        # Create behavior and comment
        behavior = behavior_factory.create(BehaviorDataFactory.sample_data())
        comment_data = CommentDataFactory.sample_data(
            entity_id=behavior["id"],
            entity_type="Behavior"
        )
        comment = comment_factory.create(comment_data)
        comment_id = comment["id"]

        # Add multiple emoji reactions
        emojis = ["🚀", "👍", "❤️"]
        for emoji in emojis:
            response = comment_factory.client.post(
                self.endpoints.add_emoji_reaction(comment_id, emoji)
            )
            assert response.status_code == status.HTTP_200_OK

        # Get final comment state
        response = comment_factory.client.get(self.endpoints.get(comment_id))
        assert response.status_code == status.HTTP_200_OK
        final_comment = response.json()

        # Verify all emojis were added
        assert "emojis" in final_comment
        for emoji in emojis:
            assert emoji in final_comment["emojis"]
            assert len(final_comment["emojis"][emoji]) == 1

    def test_add_emoji_reaction_duplicate_user(self, comment_factory, behavior_factory):
        """😀 Test adding same emoji reaction twice (should not duplicate)"""
        # Create behavior and comment
        behavior = behavior_factory.create(BehaviorDataFactory.sample_data())
        comment_data = CommentDataFactory.sample_data(
            entity_id=behavior["id"],
            entity_type="Behavior"
        )
        comment = comment_factory.create(comment_data)
        comment_id = comment["id"]

        emoji = "🚀"

        # Add emoji reaction first time
        response1 = comment_factory.client.post(
            self.endpoints.add_emoji_reaction(comment_id, emoji)
        )
        assert response1.status_code == status.HTTP_200_OK

        # Add same emoji reaction second time
        response2 = comment_factory.client.post(
            self.endpoints.add_emoji_reaction(comment_id, emoji)
        )
        assert response2.status_code == status.HTTP_200_OK

        updated_comment = response2.json()

        # Verify only one reaction exists (no duplicates)
        assert emoji in updated_comment["emojis"]
        assert len(updated_comment["emojis"][emoji]) == 1

    def test_remove_emoji_reaction(self, comment_factory, behavior_factory):
        """😀 Test removing emoji reaction from comment"""
        # Create behavior and comment
        behavior = behavior_factory.create(BehaviorDataFactory.sample_data())
        comment_data = CommentDataFactory.sample_data(
            entity_id=behavior["id"],
            entity_type="Behavior"
        )
        comment = comment_factory.create(comment_data)
        comment_id = comment["id"]

        emoji = "🚀"

        # Add emoji reaction
        response = comment_factory.client.post(
            self.endpoints.add_emoji_reaction(comment_id, emoji)
        )
        assert response.status_code == status.HTTP_200_OK

        # Remove emoji reaction
        response = comment_factory.client.delete(
            self.endpoints.remove_emoji_reaction(comment_id, emoji)
        )
        assert response.status_code == status.HTTP_200_OK

        updated_comment = response.json()

        # Verify emoji was removed
        if "emojis" in updated_comment and emoji in updated_comment["emojis"]:
            assert len(updated_comment["emojis"][emoji]) == 0

    def test_add_emoji_reaction_to_nonexistent_comment(self, comment_factory):
        """😀 Test adding emoji reaction to non-existent comment"""
        fake_comment_id = str(uuid.uuid4())
        emoji = "🚀"

        response = comment_factory.client.post(
            self.endpoints.add_emoji_reaction(fake_comment_id, emoji)
        )

        assert response.status_code == status.HTTP_404_NOT_FOUND
        error_data = response.json()
        assert "Comment not found" in error_data["detail"]

    def test_remove_emoji_reaction_from_nonexistent_comment(self, comment_factory):
        """😀 Test removing emoji reaction from non-existent comment"""
        fake_comment_id = str(uuid.uuid4())
        emoji = "🚀"

        response = comment_factory.client.delete(
            self.endpoints.remove_emoji_reaction(fake_comment_id, emoji)
        )

        assert response.status_code == status.HTTP_404_NOT_FOUND
        error_data = response.json()
        assert "Comment not found" in error_data["detail"]

    def test_emoji_reaction_with_special_characters(self, comment_factory, behavior_factory):
        """😀 Test emoji reactions with special Unicode characters"""
        # Create behavior and comment
        behavior = behavior_factory.create(BehaviorDataFactory.sample_data())
        comment_data = CommentDataFactory.sample_data(
            entity_id=behavior["id"],
            entity_type="Behavior"
        )
        comment = comment_factory.create(comment_data)
        comment_id = comment["id"]

        # Test various emoji types
        emojis = ["🎉", "🔥", "💯", "👨‍💻", "🚀"]

        for emoji in emojis:
            # URL encode the emoji for the API call
            encoded_emoji = quote(emoji, safe='')
            response = comment_factory.client.post(
                f"/comments/{comment_id}/emoji/{encoded_emoji}"
            )
            assert response.status_code == status.HTTP_200_OK

            updated_comment = response.json()
            assert emoji in updated_comment["emojis"]


@pytest.mark.integration
class TestCommentValidationAndEdgeCases(CommentTestMixin, BaseEntityTests):
    """Enhanced comment validation and edge case tests using factories"""

    def test_create_comment_with_long_content(self, comment_factory, behavior_factory):
        """💬 Test creating comment with long content"""
        # Create behavior entity
        behavior = behavior_factory.create(BehaviorDataFactory.sample_data())

        # Create comment with long content
        comment_data = CommentDataFactory.edge_case_data("long_content")
        comment_data["entity_id"] = behavior["id"]
        comment_data["entity_type"] = "Behavior"

        comment = comment_factory.create(comment_data)

        assert comment["content"] == comment_data["content"]
        assert len(comment["content"]) > 1000  # Verify it's actually long

    def test_create_comment_with_special_characters(self, comment_factory, behavior_factory):
        """💬 Test creating comment with special characters and emojis"""
        # Create behavior entity
        behavior = behavior_factory.create(BehaviorDataFactory.sample_data())

        # Create comment with special characters
        comment_data = CommentDataFactory.edge_case_data("special_chars")
        comment_data["entity_id"] = behavior["id"]
        comment_data["entity_type"] = "Behavior"

        comment = comment_factory.create(comment_data)

        assert comment["content"] == comment_data["content"]
        assert "💬" in comment["content"]
        assert "émojis" in comment["content"]

    def test_create_comment_with_unicode_content(self, comment_factory, behavior_factory):
        """💬 Test creating comment with Unicode content"""
        # Create behavior entity
        behavior = behavior_factory.create(BehaviorDataFactory.sample_data())

        # Create comment with Unicode content
        comment_data = CommentDataFactory.edge_case_data("unicode")
        comment_data["entity_id"] = behavior["id"]
        comment_data["entity_type"] = "Behavior"

        comment = comment_factory.create(comment_data)

        assert comment["content"] == comment_data["content"]
        assert "测试" in comment["content"]
        assert "тест" in comment["content"]
        assert "テスト" in comment["content"]

    def test_create_comment_with_empty_content(self, comment_factory, behavior_factory):
        """💬 Test creating comment with empty content (currently allows empty strings)"""
        # Create behavior entity
        behavior = behavior_factory.create(BehaviorDataFactory.sample_data())

        # Try to create comment with empty content
        comment_data = CommentDataFactory.edge_case_data("empty_content")
        comment_data["entity_id"] = behavior["id"]
        comment_data["entity_type"] = "Behavior"

        # Currently the backend allows empty content (Pydantic doesn't validate empty strings)
        # This test documents the current behavior - if validation is added later, update this test
        response = comment_factory.client.post(comment_factory.endpoints.create, json=comment_data)
        assert response.status_code == status.HTTP_200_OK

        # Verify empty content was saved
        comment = response.json()
        assert comment["content"] == ""

    def test_create_comment_with_invalid_entity_type(self, comment_factory):
        """💬 Test creating comment with invalid entity type"""
        comment_data = CommentDataFactory.sample_data()
        comment_data["entity_type"] = "InvalidEntityType"

        response = comment_factory.client.post(comment_factory.endpoints.create, json=comment_data)
        assert response.status_code in [status.HTTP_400_BAD_REQUEST, status.HTTP_422_UNPROCESSABLE_ENTITY]

    def test_create_comment_with_nonexistent_entity_id(self, comment_factory):
        """💬 Test creating comment for non-existent entity"""
        comment_data = CommentDataFactory.sample_data()
        comment_data["entity_id"] = str(uuid.uuid4())  # Non-existent entity
        comment_data["entity_type"] = "Behavior"

        # This might succeed in creation but the entity won't exist
        # The behavior depends on whether the system validates entity existence
        comment = comment_factory.create(comment_data)
        assert comment["entity_id"] == comment_data["entity_id"]

    def test_update_comment_authorization(self, comment_factory, behavior_factory):
        """💬 Test comment update authorization (users can only update their own comments)"""
        # Create behavior and comment
        behavior = behavior_factory.create(BehaviorDataFactory.sample_data())
        comment_data = CommentDataFactory.sample_data(
            entity_id=behavior["id"],
            entity_type="Behavior"
        )
        comment = comment_factory.create(comment_data)

        # Update comment (should work since same user)
        update_data = CommentDataFactory.update_data()
        updated_comment = comment_factory.update(comment["id"], update_data)

        assert updated_comment["content"] == update_data["content"]
        assert updated_comment["id"] == comment["id"]

    def test_delete_comment_authorization(self, comment_factory, behavior_factory):
        """💬 Test comment delete authorization (users can only delete their own comments)"""
        # Create behavior and comment
        behavior = behavior_factory.create(BehaviorDataFactory.sample_data())
        comment_data = CommentDataFactory.sample_data(
            entity_id=behavior["id"],
            entity_type="Behavior"
        )
        comment = comment_factory.create(comment_data)

        # Delete comment (should work since same user)
        result = comment_factory.delete(comment["id"])

        # Verify deletion returns the deleted comment (consistent with other routes)
        assert result["id"] == comment["id"]
        assert result["content"] == comment["content"]


@pytest.mark.integration
class TestCommentPerformance(CommentTestMixin, BaseEntityTests):
    """Enhanced comment performance tests using factories"""

    def test_create_multiple_comments_performance(self, comment_factory, behavior_factory):
        """💬 Test creating multiple comments for performance"""
        # Create behavior entity
        behavior = behavior_factory.create(BehaviorDataFactory.sample_data())

        # Create batch of comments with consistent data
        comment_data_batch = CommentDataFactory.batch_data(
            count=10,
            variation=False,  # Use consistent data to avoid random entity types
            entity_type="Behavior"
        )

        comments = []
        for comment_data in comment_data_batch:
            comment_data["entity_id"] = behavior["id"]
            comment = comment_factory.create(comment_data)
            comments.append(comment)

        assert len(comments) == 10
        for comment in comments:
            assert comment["entity_id"] == behavior["id"]
            assert comment["entity_type"] == "Behavior"

    def test_comment_pagination_performance(self, comment_factory, behavior_factory):
        """💬 Test comment pagination with large datasets"""
        # Create behavior entity
        behavior = behavior_factory.create(BehaviorDataFactory.sample_data())

        # Create multiple comments with consistent entity type
        comment_count = 25
        comment_data_batch = CommentDataFactory.batch_data(
            count=comment_count,
            variation=False,  # Don't vary entity types - use consistent data
            entity_type="Behavior"
        )

        for comment_data in comment_data_batch:
            comment_data["entity_id"] = behavior["id"]
            comment_data["entity_type"] = "Behavior"  # Ensure consistent entity type
            comment_factory.create(comment_data)

        # Test pagination
        response = comment_factory.client.get(
            self.endpoints.by_entity("Behavior", behavior["id"]),
            params={"limit": 10, "skip": 0}
        )

        assert response.status_code == status.HTTP_200_OK
        first_page = response.json()
        assert len(first_page) == 10

        # Get second page
        response = comment_factory.client.get(
            self.endpoints.by_entity("Behavior", behavior["id"]),
            params={"limit": 10, "skip": 10}
        )

        assert response.status_code == status.HTTP_200_OK
        second_page = response.json()
        assert len(second_page) == 10

        # Verify no overlap
        first_page_ids = {c["id"] for c in first_page}
        second_page_ids = {c["id"] for c in second_page}
        assert len(first_page_ids.intersection(second_page_ids)) == 0

    def test_emoji_reaction_performance(self, comment_factory, behavior_factory):
        """😀 Test emoji reaction performance with multiple reactions"""
        # Create behavior and comment
        behavior = behavior_factory.create(BehaviorDataFactory.sample_data())
        comment_data = CommentDataFactory.sample_data(
            entity_id=behavior["id"],
            entity_type="Behavior"
        )
        comment = comment_factory.create(comment_data)
        comment_id = comment["id"]

        # Add many different emoji reactions
        emojis = ["🚀", "👍", "❤️", "🎉", "🔥", "💯", "✨", "⭐", "👏", "🙌"]

        for emoji in emojis:
            response = comment_factory.client.post(
                self.endpoints.add_emoji_reaction(comment_id, emoji)
            )
            assert response.status_code == status.HTTP_200_OK

        # Verify all reactions were added
        response = comment_factory.client.get(self.endpoints.get(comment_id))
        assert response.status_code == status.HTTP_200_OK
        final_comment = response.json()

        assert len(final_comment["emojis"]) == len(emojis)
        for emoji in emojis:
            assert emoji in final_comment["emojis"]

    def test_delete_comment_clears_task_references(self, comment_factory, behavior_factory, authenticated_client):
        """🗑️ Test that deleting a comment clears comment_id from associated tasks"""
        # Create a behavior entity
        behavior = behavior_factory.create(BehaviorDataFactory.sample_data())
        behavior_id = behavior["id"]

        # Create a comment for the behavior
        comment_data = CommentDataFactory.sample_data(
            entity_id=behavior_id,
            entity_type="Behavior"
        )
        comment = comment_factory.create(comment_data)
        comment_id = comment["id"]

        # Get a default status for the task
        status_response = authenticated_client.get("/statuses/")
        assert status_response.status_code == status.HTTP_200_OK
        statuses = status_response.json()
        assert len(statuses) > 0
        default_status_id = statuses[0]["id"]

        # Create a task that references this comment in task_metadata
        task_data = {
            "title": "Test task with comment reference",
            "description": "This task references a comment",
            "status_id": default_status_id,
            "entity_id": behavior_id,
            "entity_type": "Behavior",
            "task_metadata": {
                "comment_id": comment_id,
                "some_other_field": "should remain"
            }
        }

        task_response = authenticated_client.post("/tasks/", json=task_data)
        assert task_response.status_code == status.HTTP_200_OK
        task = task_response.json()
        task_id = task["id"]

        # Verify the task has the comment_id in metadata
        assert task["task_metadata"]["comment_id"] == comment_id
        assert task["task_metadata"]["some_other_field"] == "should remain"

        # Delete the comment
        delete_response = comment_factory.client.delete(
            self.endpoints.remove(comment_id)
        )
        assert delete_response.status_code == status.HTTP_200_OK

        # Retrieve the task and verify comment_id is cleared from task_metadata
        task_response = authenticated_client.get(f"/tasks/{task_id}")
        assert task_response.status_code == status.HTTP_200_OK
        updated_task = task_response.json()

        # The comment_id should be removed, but other fields should remain
        assert "comment_id" not in updated_task["task_metadata"]
        assert updated_task["task_metadata"]["some_other_field"] == "should remain"<|MERGE_RESOLUTION|>--- conflicted
+++ resolved
@@ -79,13 +79,8 @@
         data = response.json()
         # Comment delete now returns the deleted entity (consistent with other routes)
         assert data[self.id_field] == entity_id
-<<<<<<< HEAD
-
-        # Verify entity is deleted by trying to get it
-=======
         
         # Verify entity is soft-deleted by trying to get it (should return 410 GONE)
->>>>>>> 28c8516c
         get_response = authenticated_client.get(self.endpoints.get(entity_id))
         assert get_response.status_code == status.HTTP_410_GONE
 
