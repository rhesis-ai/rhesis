'use client';

import { useState, useEffect } from 'react';
import { Box, Grid, Paper, Typography, Stack, Chip, Button, TextField, FormControl, InputLabel, Select, MenuItem, IconButton } from '@mui/material';
import InfoIcon from '@mui/icons-material/Info';
import AssessmentIcon from '@mui/icons-material/Assessment';
import SettingsIcon from '@mui/icons-material/Settings';
import EditIcon from '@mui/icons-material/Edit';
import CancelIcon from '@mui/icons-material/Cancel';
import CheckIcon from '@mui/icons-material/Check';
import AddIcon from '@mui/icons-material/Add';
import DeleteIcon from '@mui/icons-material/Delete';
import BaseWorkflowSection from '@/components/common/BaseWorkflowSection';
import BaseTag from '@/components/common/BaseTag';
import { PageContainer } from '@toolpad/core/PageContainer';
import { useParams } from 'next/navigation';
import { useSession } from 'next-auth/react';
import { ApiClientFactory } from '@/utils/api-client/client-factory';
import { MetricDetail } from '@/utils/api-client/interfaces/metric';
import { Model } from '@/utils/api-client/interfaces/model';
import { formatDate } from '@/utils/date-utils';
import { useNotifications } from '@/components/common/NotificationContext';
import { EntityType } from '@/utils/api-client/interfaces/tag';
import { UUID } from 'crypto';
import React from 'react';

type EditableSectionType = 'general' | 'evaluation' | 'configuration';

interface EditData {
  name?: string;
  description?: string;
  model_id?: UUID;
  evaluation_prompt?: string;
  evaluation_steps?: string[];
  reasoning?: string;
  score_type?: 'binary' | 'numeric';
  min_score?: number;
  max_score?: number;
  threshold?: number;
<<<<<<< HEAD
  explanation?: string;
=======
  explanation: string;
  llmJudge: {
    id: string;
    name: string;
    description: string;
  };
  createdAt: string;
  updatedAt: string;
  usedInTestSets: number;
  status: 'active' | 'draft' | 'archived';
  type: 'grading' | 'api-call' | 'custom-code' | 'custom-prompt' | 'framework';
>>>>>>> 80e03f9f
}

export default function MetricDetailPage() {
  const params = useParams();
  const identifier = params.identifier as string;
  const { data: session } = useSession();
  const [metric, setMetric] = useState<MetricDetail | null>(null);
  const [loading, setLoading] = useState(true);
  const notifications = useNotifications();
  const [isEditing, setIsEditing] = useState<EditableSectionType | null>(null);
  const [editData, setEditData] = useState<EditData>({});
  const [models, setModels] = useState<Model[]>([]);

  useEffect(() => {
    const fetchMetric = async () => {
      if (!session?.session_token) return;
      
      try {
        const clientFactory = new ApiClientFactory(session.session_token);
        const metricsClient = clientFactory.getMetricsClient();
        const metricData = await metricsClient.getMetric(identifier);
        setMetric(metricData);
      } catch (error) {
        console.error('Error fetching metric:', error);
        notifications.show('Failed to load metric details', { severity: 'error' });
      } finally {
        setLoading(false);
      }
    };

    fetchMetric();
  }, [identifier, session?.session_token, notifications]);

  const handleTagsChange = async (newTags: string[]) => {
    if (!session?.session_token || !metric) return;

    try {
      const clientFactory = new ApiClientFactory(session.session_token);
      const metricsClient = clientFactory.getMetricsClient();
      const updatedMetric = await metricsClient.getMetric(metric.id);
      setMetric(updatedMetric);
    } catch (error) {
      console.error('Error refreshing metric:', error);
      notifications.show('Failed to refresh metric data', { severity: 'error' });
    }
  };

  const handleEdit = (section: EditableSectionType) => {
    setIsEditing(section);
    let sectionData: Partial<EditData> = {};

    if (section === 'general') {
      sectionData = {
        name: metric?.name || '',
        description: metric?.description || ''
      };
    } else if (section === 'evaluation') {
      sectionData = {
        model_id: metric?.model_id,
        evaluation_prompt: metric?.evaluation_prompt || '',
        evaluation_steps: metric?.evaluation_steps?.split('\n---\n') || [''],
        reasoning: metric?.reasoning || ''
      };
    } else if (section === 'configuration') {
      sectionData = {
        score_type: metric?.score_type || 'binary',
        min_score: metric?.min_score,
        max_score: metric?.max_score,
        threshold: metric?.threshold,
        explanation: metric?.explanation || ''
      };
    }

    setEditData(sectionData);
  };

  const handleCancelEdit = () => {
    setIsEditing(null);
    setEditData({});
  };

  const handleConfirmEdit = async () => {
    if (!session?.session_token || !metric) return;

    try {
      const clientFactory = new ApiClientFactory(session.session_token);
      const metricsClient = clientFactory.getMetricsClient();
      
      // Create a copy of editData and prepare it for the API
      const dataToSend: any = { ...editData };
      
      // Handle evaluation steps
      if (Array.isArray(dataToSend.evaluation_steps)) {
        dataToSend.evaluation_steps = dataToSend.evaluation_steps.join('\n---\n');
      }

      // Remove tags from the update data as they're handled separately
      delete dataToSend.tags;
      
      // Remove any undefined or null values
      Object.keys(dataToSend).forEach(key => {
        if (dataToSend[key] === undefined || dataToSend[key] === null) {
          delete dataToSend[key];
        }
      });

      console.log('Sending update data:', dataToSend);
      
      const updatedMetric = await metricsClient.updateMetric(metric.id, dataToSend);
      setMetric(updatedMetric);
      setIsEditing(null);
      setEditData({});
      notifications.show('Metric updated successfully', { severity: 'success' });
    } catch (error) {
      console.error('Error updating metric:', error);
      const errorMessage = error instanceof Error ? error.message : 'Failed to update metric';
      notifications.show(errorMessage, { severity: 'error' });
    }
  };

  // Memoize the change handlers to prevent recreating them on each render
  const handleInputChange = React.useCallback((field: keyof EditData) => (
    event: React.ChangeEvent<HTMLInputElement | HTMLTextAreaElement>
  ) => {
    setEditData(prev => ({
      ...prev,
      [field]: event.target.value
    }));
  }, []);

  const handleStepChange = React.useCallback((index: number) => (
    event: React.ChangeEvent<HTMLTextAreaElement>
  ) => {
    setEditData(prev => {
      const newSteps = [...(prev.evaluation_steps || [])];
      newSteps[index] = event.target.value;
      return {
        ...prev,
        evaluation_steps: newSteps
      };
    });
  }, []);

  const addStep = React.useCallback(() => {
    setEditData(prev => ({
      ...prev,
      evaluation_steps: [...(prev.evaluation_steps || []), '']
    }));
  }, []);

  const removeStep = React.useCallback((index: number) => {
    setEditData(prev => {
      const newSteps = [...(prev.evaluation_steps || [])];
      newSteps.splice(index, 1);
      return {
        ...prev,
        evaluation_steps: newSteps
      };
    });
  }, []);

  const EditableSection = ({ 
    title,
    icon,
    section,
    children 
  }: { 
    title: string;
    icon: React.ReactNode;
    section: EditableSectionType;
    children: React.ReactNode;
  }) => (
    <Paper sx={{ p: 3, position: 'relative' }}>
      <Box sx={{ display: 'flex', justifyContent: 'space-between', alignItems: 'center', mb: 3 }}>
        <SectionHeader icon={icon} title={title} />
        {!isEditing && (
          <Button
            startIcon={<EditIcon />}
            onClick={() => handleEdit(section)}
            variant="outlined"
            size="small"
          >
            Edit Section
          </Button>
        )}
      </Box>
      
      {isEditing === section ? (
        <Box>
          <Box sx={{ 
            display: 'flex', 
            flexDirection: 'column', 
            gap: 3,
            p: 2,
            bgcolor: 'action.hover',
            borderRadius: 1,
            mb: 3
          }}>
            {children}
          </Box>
          <Box sx={{ display: 'flex', justifyContent: 'flex-end', gap: 1 }}>
            <Button
              variant="outlined"
              color="error"
              startIcon={<CancelIcon />}
              onClick={handleCancelEdit}
            >
              Cancel
            </Button>
            <Button
              variant="contained"
              color="primary"
              startIcon={<CheckIcon />}
              onClick={handleConfirmEdit}
            >
              Save Section
            </Button>
          </Box>
        </Box>
      ) : (
        <Box sx={{ display: 'flex', flexDirection: 'column', gap: 3 }}>
          {children}
        </Box>
      )}
    </Paper>
  );

  const SectionHeader = ({ icon, title }: { icon: React.ReactNode; title: string }) => (
    <Box sx={{ display: 'flex', alignItems: 'center', gap: 1 }}>
      <Box sx={{ color: 'primary.main' }}>{icon}</Box>
      <Typography variant="h6">{title}</Typography>
    </Box>
  );

  const InfoRow = ({ label, children }: { label: string; children: React.ReactNode }) => (
    <Box sx={{ display: 'flex', flexDirection: 'column', gap: 1 }}>
      <Typography variant="subtitle2" color="text.secondary" sx={{ fontWeight: 'medium' }}>
        {label}
      </Typography>
      {children}
    </Box>
  );

  if (loading) {
    return (
      <PageContainer title="Loading...">
        <Box sx={{ display: 'flex', justifyContent: 'center', alignItems: 'center', height: '100%' }}>
          <Typography>Loading metric details...</Typography>
        </Box>
      </PageContainer>
    );
  }

  if (!metric) {
    return (
      <PageContainer title="Error">
        <Box sx={{ display: 'flex', justifyContent: 'center', alignItems: 'center', height: '100%' }}>
          <Typography color="error">Failed to load metric details</Typography>
        </Box>
      </PageContainer>
    );
  }

  return (
    <PageContainer title={metric.name} breadcrumbs={[
      { title: 'Metrics', path: '/metrics' },
      { title: metric.name, path: `/metrics/${identifier}` }
    ]}>
      <Grid container spacing={3}>
        {/* Left side - Main content */}
        <Grid item xs={12} md={8}>
          <Stack spacing={3}>
            {/* General Information Section */}
            <EditableSection 
              title="General Information" 
              icon={<InfoIcon />}
              section="general"
            >
              <InfoRow label="Name">
                {isEditing === 'general' ? (
                  <TextField
                    fullWidth
                    required
                    value={editData.name || ''}
                    onChange={handleInputChange('name')}
                    placeholder="Enter metric name"
                  />
                ) : (
                  <Typography>{metric.name}</Typography>
                )}
              </InfoRow>

              <InfoRow label="Description">
                {isEditing === 'general' ? (
                  <TextField
                    fullWidth
                    multiline
                    rows={4}
                    value={editData.description || ''}
                    onChange={handleInputChange('description')}
                    placeholder="Enter metric description"
                  />
                ) : (
                  <Typography>{metric.description || '-'}</Typography>
                )}
              </InfoRow>

              <InfoRow label="Tags">
                <BaseTag
                  value={metric.tags?.map(tag => tag.name) || []}
                  onChange={handleTagsChange}
                  placeholder="Add tags..."
                  chipColor="primary"
                  disableEdition={isEditing !== 'general'}
                  entityType={EntityType.METRIC}
                  entity={metric}
                  sessionToken={session?.session_token}
                />
              </InfoRow>
            </EditableSection>

            {/* Evaluation Process Section */}
            <EditableSection 
              title="Evaluation Process" 
              icon={<AssessmentIcon />}
              section="evaluation"
            >
              <InfoRow label="LLM Judge Model">
                {isEditing === 'evaluation' ? (
                  <FormControl fullWidth>
                    <InputLabel>Model</InputLabel>
                    <Select
                      value={editData.model_id || ''}
                      onChange={(e) => setEditData({ ...editData, model_id: e.target.value as UUID })}
                      label="Model"
                    >
                      {models.map((model) => (
                        <MenuItem key={model.id} value={model.id}>
                          <Box>
                            <Typography variant="subtitle2">
                              {model.name}
                            </Typography>
                            <Typography variant="caption" color="text.secondary" display="block">
                              {model.description}
                            </Typography>
                          </Box>
                        </MenuItem>
                      ))}
                    </Select>
                  </FormControl>
                ) : (
                  (() => {
                    const model = models.find(m => m.id === metric.model_id);
                    return (
                      <>
                        <Typography>{model?.name || '-'}</Typography>
                        {model?.description && (
                          <Typography variant="body2" color="text.secondary">
                            {model.description}
                          </Typography>
                        )}
                      </>
                    );
                  })()
                )}
              </InfoRow>

              <InfoRow label="Evaluation Prompt">
                {isEditing === 'evaluation' ? (
                  <TextField
                    fullWidth
                    multiline
                    rows={4}
                    value={editData.evaluation_prompt || ''}
                    onChange={handleInputChange('evaluation_prompt')}
                    placeholder="Enter evaluation prompt"
                  />
                ) : (
                  <Typography
                    component="pre"
                    variant="body2"
                    sx={{
                      whiteSpace: 'pre-wrap',
                      fontFamily: 'monospace',
                      bgcolor: 'action.hover',
                      borderRadius: 1,
                      padding: 1,
                      minHeight: 'calc(4 * 1.4375em + 2 * 8px)',
                      wordBreak: 'break-word',
                    }}
                  >
                    {metric.evaluation_prompt || '-'}
                  </Typography>
                )}
              </InfoRow>

              <InfoRow label="Evaluation Steps">
                {isEditing === 'evaluation' ? (
                  <Box sx={{ display: 'flex', flexDirection: 'column', gap: 2 }}>
                    {(editData.evaluation_steps || ['']).map((step, index) => (
                      <Box key={index} sx={{ display: 'flex', gap: 1 }}>
                        <TextField
                          fullWidth
                          multiline
                          rows={2}
                          value={step}
                          onChange={handleStepChange(index)}
                          placeholder={`Step ${index + 1}: Describe this evaluation step...`}
                        />
                        <IconButton 
                          onClick={() => removeStep(index)}
                          disabled={(editData.evaluation_steps || []).length === 1}
                          sx={{ mt: 1 }}
                          color="error"
                        >
                          <DeleteIcon />
                        </IconButton>
                      </Box>
                    ))}
                    <Button
                      startIcon={<AddIcon />}
                      onClick={addStep}
                      sx={{ alignSelf: 'flex-start' }}
                    >
                      Add Step
                    </Button>
                  </Box>
                ) : (
                  <Box sx={{ display: 'flex', flexDirection: 'column', gap: 2 }}>
                    {metric.evaluation_steps ? (
                      metric.evaluation_steps.split('\n---\n').map((step, index) => (
                        <Paper 
                          key={index} 
                          variant="outlined" 
                          sx={{ 
                            p: 2,
                            bgcolor: 'background.paper',
                            position: 'relative',
                            pl: 6
                          }}
                        >
                          <Typography
                            sx={{
                              position: 'absolute',
                              left: 16,
                              color: 'primary.main',
                              fontWeight: 'bold'
                            }}
                          >
                            {index + 1}
                          </Typography>
                          <Typography sx={{ whiteSpace: 'pre-wrap' }}>
                            {step.replace(/^Step \d+:\n/, '')}
                          </Typography>
                        </Paper>
                      ))
                    ) : (
                      <Typography>-</Typography>
                    )}
                  </Box>
                )}
              </InfoRow>

              <InfoRow label="Reasoning Instructions">
                {isEditing === 'evaluation' ? (
                  <TextField
                    fullWidth
                    multiline
                    rows={4}
                    value={editData.reasoning || ''}
                    onChange={handleInputChange('reasoning')}
                    placeholder="Enter reasoning instructions"
                  />
                ) : (
                  <Typography
                    component="pre"
                    variant="body2"
                    sx={{
                      whiteSpace: 'pre-wrap',
                      fontFamily: 'monospace',
                      bgcolor: 'action.hover',
                      borderRadius: 1,
                      padding: 1,
                      minHeight: 'calc(4 * 1.4375em + 2 * 8px)',
                      wordBreak: 'break-word',
                    }}
                  >
                    {metric.reasoning || '-'}
                  </Typography>
                )}
              </InfoRow>
            </EditableSection>

            {/* Result Configuration Section */}
            <EditableSection 
              title="Result Configuration" 
              icon={<SettingsIcon />}
              section="configuration"
            >
              <InfoRow label="Score Type">
                {isEditing === 'configuration' ? (
                  <FormControl fullWidth>
                    <InputLabel>Score Type</InputLabel>
                    <Select
                      value={editData.score_type || 'binary'}
                      onChange={(e) => setEditData({ ...editData, score_type: e.target.value as 'binary' | 'numeric' })}
                      label="Score Type"
                    >
                      <MenuItem value="binary">Binary (Pass/Fail)</MenuItem>
                      <MenuItem value="numeric">Numeric</MenuItem>
                    </Select>
                  </FormControl>
                ) : (
                  <Box sx={{ display: 'flex', alignItems: 'center', gap: 1 }}>
                    <Typography
                      sx={{
                        bgcolor: 'primary.main',
                        color: 'primary.contrastText',
                        px: 1.5,
                        py: 0.5,
                        borderRadius: 1,
                        fontSize: '0.875rem',
                        fontWeight: 'medium'
                      }}
                    >
                      {metric.score_type === 'binary' ? 'Binary (Pass/Fail)' : 'Numeric'}
                    </Typography>
                  </Box>
                )}
              </InfoRow>

              {(metric.score_type === 'numeric' || editData.score_type === 'numeric') && (
                <>
                  <Box sx={{ display: 'flex', gap: 4 }}>
                    <InfoRow label="Minimum Score">
                      {isEditing === 'configuration' ? (
                        <TextField
                          type="number"
                          value={editData.min_score || ''}
                          onChange={(e) => setEditData({ ...editData, min_score: Number(e.target.value) })}
                          fullWidth
                          placeholder="Enter minimum score"
                        />
                      ) : (
                        <Typography variant="h6" color="text.secondary">
                          {metric.min_score}
                        </Typography>
                      )}
                    </InfoRow>

                    <InfoRow label="Maximum Score">
                      {isEditing === 'configuration' ? (
                        <TextField
                          type="number"
                          value={editData.max_score || ''}
                          onChange={(e) => setEditData({ ...editData, max_score: Number(e.target.value) })}
                          fullWidth
                          placeholder="Enter maximum score"
                        />
                      ) : (
                        <Typography variant="h6" color="text.secondary">
                          {metric.max_score}
                        </Typography>
                      )}
                    </InfoRow>
                  </Box>

                  <InfoRow label="Threshold">
                    {isEditing === 'configuration' ? (
                      <TextField
                        type="number"
                        value={editData.threshold || ''}
                        onChange={(e) => setEditData({ ...editData, threshold: Number(e.target.value) })}
                        fullWidth
                        placeholder="Enter threshold score"
                        helperText="Minimum score required to pass"
                      />
                    ) : (
                      <Box sx={{ display: 'flex', alignItems: 'center', gap: 2 }}>
                        <Typography
                          sx={{
                            bgcolor: 'success.main',
                            color: 'success.contrastText',
                            px: 2,
                            py: 0.5,
                            borderRadius: 1,
                            fontSize: '0.875rem',
                            fontWeight: 'medium'
                          }}
                        >
                          ≥ {metric.threshold}
                        </Typography>
                        <Typography variant="body2" color="text.secondary">
                          Minimum score required to pass
                        </Typography>
                      </Box>
                    )}
                  </InfoRow>
                </>
              )}

              <InfoRow label="Result Explanation">
                {isEditing === 'configuration' ? (
                  <TextField
                    fullWidth
                    multiline
                    rows={4}
                    value={editData.explanation || ''}
                    onChange={handleInputChange('explanation')}
                    placeholder="Enter result explanation"
                  />
                ) : (
                  <Typography
                    component="pre"
                    variant="body2"
                    sx={{
                      whiteSpace: 'pre-wrap',
                      fontFamily: 'monospace',
                      bgcolor: 'action.hover',
                      borderRadius: 1,
                      padding: 1,
                      minHeight: 'calc(4 * 1.4375em + 2 * 8px)',
                      wordBreak: 'break-word',
                    }}
                  >
                    {metric.explanation || '-'}
                  </Typography>
                )}
              </InfoRow>
            </EditableSection>
          </Stack>
        </Grid>

        {/* Right side - Workflow */}
        <Grid item xs={12} md={4}>
          <Paper sx={{ p: 3 }}>
            <BaseWorkflowSection
              title="Workflow"
              entityId={identifier}
              entityType="Metric"
              status={metric.status?.name}
              priority={metric.priority}
              assignee={metric.assignee}
              owner={metric.owner}
              clientFactory={session?.session_token ? new ApiClientFactory(session.session_token) : undefined}
              onUpdateEntity={async (updateData, fieldName) => {
                if (!session?.session_token) return;
                
                try {
                  const clientFactory = new ApiClientFactory(session.session_token);
                  const metricsClient = clientFactory.getMetricsClient();
                  await metricsClient.updateMetric(identifier, updateData);
                  
                  // Refresh metric data after successful update
                  const updatedMetric = await metricsClient.getMetric(identifier);
                  setMetric(updatedMetric);
                  
                  notifications.show(`${fieldName} updated successfully`, { severity: 'success' });
                } catch (error) {
                  console.error('Error updating metric:', error);
                  notifications.show(`Failed to update ${fieldName}`, { severity: 'error' });
                  throw error; // Re-throw to let BaseWorkflowSection handle the error
                }
              }}
            />
          </Paper>
        </Grid>
      </Grid>
    </PageContainer>
  );
} <|MERGE_RESOLUTION|>--- conflicted
+++ resolved
@@ -1,7 +1,7 @@
 'use client';
 
 import { useState, useEffect } from 'react';
-import { Box, Grid, Paper, Typography, Stack, Chip, Button, TextField, FormControl, InputLabel, Select, MenuItem, IconButton } from '@mui/material';
+import { Box, Stack, Paper, Typography, Button, TextField, FormControl, InputLabel, Select, MenuItem, IconButton } from '@mui/material';
 import InfoIcon from '@mui/icons-material/Info';
 import AssessmentIcon from '@mui/icons-material/Assessment';
 import SettingsIcon from '@mui/icons-material/Settings';
@@ -16,9 +16,8 @@
 import { useParams } from 'next/navigation';
 import { useSession } from 'next-auth/react';
 import { ApiClientFactory } from '@/utils/api-client/client-factory';
-import { MetricDetail } from '@/utils/api-client/interfaces/metric';
+import { MetricDetail, ScoreType } from '@/utils/api-client/interfaces/metric';
 import { Model } from '@/utils/api-client/interfaces/model';
-import { formatDate } from '@/utils/date-utils';
 import { useNotifications } from '@/components/common/NotificationContext';
 import { EntityType } from '@/utils/api-client/interfaces/tag';
 import { UUID } from 'crypto';
@@ -33,25 +32,16 @@
   evaluation_prompt?: string;
   evaluation_steps?: string[];
   reasoning?: string;
-  score_type?: 'binary' | 'numeric';
+  score_type?: ScoreType;
   min_score?: number;
   max_score?: number;
   threshold?: number;
-<<<<<<< HEAD
   explanation?: string;
-=======
-  explanation: string;
-  llmJudge: {
-    id: string;
-    name: string;
-    description: string;
-  };
-  createdAt: string;
-  updatedAt: string;
-  usedInTestSets: number;
-  status: 'active' | 'draft' | 'archived';
-  type: 'grading' | 'api-call' | 'custom-code' | 'custom-prompt' | 'framework';
->>>>>>> 80e03f9f
+}
+
+interface PageProps {
+  params: Promise<{ identifier: string }>;
+  searchParams: Promise<{ [key: string]: string | string[] | undefined }>;
 }
 
 export default function MetricDetailPage() {
@@ -62,27 +52,34 @@
   const [loading, setLoading] = useState(true);
   const notifications = useNotifications();
   const [isEditing, setIsEditing] = useState<EditableSectionType | null>(null);
-  const [editData, setEditData] = useState<EditData>({});
+  const [editData, setEditData] = useState<Partial<EditData>>({});
   const [models, setModels] = useState<Model[]>([]);
 
   useEffect(() => {
-    const fetchMetric = async () => {
+    const fetchData = async () => {
       if (!session?.session_token) return;
       
       try {
         const clientFactory = new ApiClientFactory(session.session_token);
         const metricsClient = clientFactory.getMetricsClient();
-        const metricData = await metricsClient.getMetric(identifier);
+        const modelsClient = clientFactory.getModelsClient();
+        
+        const [metricData, modelsData] = await Promise.all([
+          metricsClient.getMetric(identifier),
+          modelsClient.getModels({ limit: 100 })
+        ]);
+        
         setMetric(metricData);
+        setModels(modelsData.models || []);
       } catch (error) {
-        console.error('Error fetching metric:', error);
+        console.error('Error fetching data:', error);
         notifications.show('Failed to load metric details', { severity: 'error' });
       } finally {
         setLoading(false);
       }
     };
 
-    fetchMetric();
+    fetchData();
   }, [identifier, session?.session_token, notifications]);
 
   const handleTagsChange = async (newTags: string[]) => {
@@ -320,9 +317,9 @@
       { title: 'Metrics', path: '/metrics' },
       { title: metric.name, path: `/metrics/${identifier}` }
     ]}>
-      <Grid container spacing={3}>
+      <Stack direction={{ xs: 'column', md: 'row' }} spacing={3}>
         {/* Left side - Main content */}
-        <Grid item xs={12} md={8}>
+        <Box sx={{ flex: 1 }}>
           <Stack spacing={3}>
             {/* General Information Section */}
             <EditableSection 
@@ -557,7 +554,7 @@
                     <InputLabel>Score Type</InputLabel>
                     <Select
                       value={editData.score_type || 'binary'}
-                      onChange={(e) => setEditData({ ...editData, score_type: e.target.value as 'binary' | 'numeric' })}
+                      onChange={(e) => setEditData({ ...editData, score_type: e.target.value as ScoreType })}
                       label="Score Type"
                     >
                       <MenuItem value="binary">Binary (Pass/Fail)</MenuItem>
@@ -683,20 +680,20 @@
               </InfoRow>
             </EditableSection>
           </Stack>
-        </Grid>
+        </Box>
 
         {/* Right side - Workflow */}
-        <Grid item xs={12} md={4}>
+        <Box sx={{ width: { xs: '100%', md: '400px' }, flexShrink: 0 }}>
           <Paper sx={{ p: 3 }}>
             <BaseWorkflowSection
               title="Workflow"
               entityId={identifier}
               entityType="Metric"
               status={metric.status?.name}
-              priority={metric.priority}
               assignee={metric.assignee}
               owner={metric.owner}
               clientFactory={session?.session_token ? new ApiClientFactory(session.session_token) : undefined}
+              showPriority={false}
               onUpdateEntity={async (updateData, fieldName) => {
                 if (!session?.session_token) return;
                 
@@ -718,8 +715,8 @@
               }}
             />
           </Paper>
-        </Grid>
-      </Grid>
+        </Box>
+      </Stack>
     </PageContainer>
   );
 } 