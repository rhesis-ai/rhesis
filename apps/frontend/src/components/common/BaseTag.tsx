--- conflicted
+++ resolved
@@ -23,7 +23,6 @@
 import { EntityType, Tag, TagCreate } from '@/utils/api-client/interfaces/tag';
 import { UUID } from 'crypto';
 
-<<<<<<< HEAD
 // Styled components for component-specific styling
 const StyledTextField = styled(TextField)({
   '&.base-tag-field .MuiOutlinedInput-root': {
@@ -39,10 +38,6 @@
     minWidth: '80px'
   }
 });
-
-=======
-// Styled components for consistent styling
->>>>>>> 96c57a6b
 const TagContainer = styled(Box)({
   width: '100%',
   '& .MuiChip-root': {
@@ -321,7 +316,6 @@
       label={tag}
       onDelete={!disabled ? () => handleDeleteTag(tag) : undefined}
       color={chipColor}
-<<<<<<< HEAD
       variant="filled"
       onDelete={!disabled && !disableEdition ? () => handleDeleteTag(tag) : undefined}
       disabled={disabled}
@@ -333,9 +327,7 @@
           fontSize: '0.8125rem'
         }
       }}
-=======
       className={styles.baseTag}
->>>>>>> 96c57a6b
     />
   ));
 
@@ -344,11 +336,8 @@
       <StyledTextField
         {...textFieldProps}
         id={id}
-<<<<<<< HEAD
         className="base-tag-field"
-=======
         className="tag-input"
->>>>>>> 96c57a6b
         value={inputValue}
         onChange={handleInputChange}
         onKeyDown={handleInputKeyDown}
