--- conflicted
+++ resolved
@@ -131,13 +131,7 @@
     return update_item(db, models.UseCase, use_case_id, use_case, organization_id, user_id)
 
 
-<<<<<<< HEAD
 def delete_use_case(db: Session, use_case_id: uuid.UUID, organization_id: str, user_id: str) -> Optional[models.UseCase]:
-=======
-def delete_use_case(
-    db: Session, use_case_id: uuid.UUID, organization_id: str = None, user_id: str = None
-) -> Optional[models.UseCase]:
->>>>>>> 7b22f42c
     """Delete use case with optimized approach - no session variables needed."""
     return delete_item(db, models.UseCase, use_case_id, organization_id, user_id)
 
@@ -624,13 +618,7 @@
     return update_item(db, models.Risk, risk_id, risk, organization_id, user_id)
 
 
-<<<<<<< HEAD
 def delete_risk(db: Session, risk_id: uuid.UUID, organization_id: str, user_id: str) -> Optional[models.Risk]:
-=======
-def delete_risk(
-    db: Session, risk_id: uuid.UUID, organization_id: str = None, user_id: str = None
-) -> Optional[models.Risk]:
->>>>>>> 7b22f42c
     """Delete risk with optimized approach - no session variables needed."""
     return delete_item(db, models.Risk, risk_id, organization_id, user_id)
 
@@ -674,13 +662,7 @@
     return update_item(db, models.Status, status_id, status, organization_id, user_id)
 
 
-<<<<<<< HEAD
 def delete_status(db: Session, status_id: uuid.UUID, organization_id: str, user_id: str) -> Optional[models.Status]:
-=======
-def delete_status(
-    db: Session, status_id: uuid.UUID, organization_id: str = None, user_id: str = None
-) -> Optional[models.Status]:
->>>>>>> 7b22f42c
     """Delete status with optimized approach - no session variables needed."""
     return delete_item(db, models.Status, status_id, organization_id, user_id)
 
@@ -724,13 +706,7 @@
     return update_item(db, models.Source, source_id, source, organization_id, user_id)
 
 
-<<<<<<< HEAD
 def delete_source(db: Session, source_id: uuid.UUID, organization_id: str, user_id: str) -> Optional[models.Source]:
-=======
-def delete_source(
-    db: Session, source_id: uuid.UUID, organization_id: str = None, user_id: str = None
-) -> Optional[models.Source]:
->>>>>>> 7b22f42c
     """Delete source with optimized approach - no session variables needed."""
     return delete_item(db, models.Source, source_id, organization_id, user_id)
 
@@ -774,13 +750,7 @@
     return update_item(db, models.Topic, topic_id, topic, organization_id, user_id)
 
 
-<<<<<<< HEAD
 def delete_topic(db: Session, topic_id: uuid.UUID, organization_id: str, user_id: str) -> Optional[models.Topic]:
-=======
-def delete_topic(
-    db: Session, topic_id: uuid.UUID, organization_id: str = None, user_id: str = None
-) -> Optional[models.Topic]:
->>>>>>> 7b22f42c
     """Delete topic with optimized approach - no session variables needed."""
     return delete_item(db, models.Topic, topic_id, organization_id, user_id)
 
@@ -994,13 +964,7 @@
     return update_item(db, models.Tag, tag_id, tag, organization_id, user_id)
 
 
-<<<<<<< HEAD
 def delete_tag(db: Session, tag_id: uuid.UUID, organization_id: str, user_id: str) -> Optional[models.Tag]:
-=======
-def delete_tag(
-    db: Session, tag_id: uuid.UUID, organization_id: str = None, user_id: str = None
-) -> Optional[models.Tag]:
->>>>>>> 7b22f42c
     """Delete tag with optimized approach - no session variables needed."""
     return delete_item(db, models.Tag, tag_id, organization_id, user_id)
 
@@ -1682,13 +1646,7 @@
     return update_item(db, models.TypeLookup, type_lookup_id, type_lookup, organization_id, user_id)
 
 
-<<<<<<< HEAD
 def delete_type_lookup(db: Session, type_lookup_id: uuid.UUID, organization_id: str, user_id: str) -> Optional[models.TypeLookup]:
-=======
-def delete_type_lookup(
-    db: Session, type_lookup_id: uuid.UUID, organization_id: str = None, user_id: str = None
-) -> Optional[models.TypeLookup]:
->>>>>>> 7b22f42c
     """Delete type lookup with optimized approach - no session variables needed."""
     return delete_item(db, models.TypeLookup, type_lookup_id, organization_id, user_id)
 
@@ -2122,13 +2080,7 @@
     return update_item(db, models.Comment, comment_id, comment, organization_id, user_id)
 
 
-<<<<<<< HEAD
 def delete_comment(db: Session, comment_id: uuid.UUID, organization_id: str, user_id: str) -> Optional[models.Comment]:
-=======
-def delete_comment(
-    db: Session, comment_id: uuid.UUID, organization_id: str = None, user_id: str = None
-) -> Optional[models.Comment]:
->>>>>>> 7b22f42c
     """Delete a comment with optimized tenant context"""
     return delete_item(db, models.Comment, comment_id, organization_id, user_id)
 
@@ -2212,7 +2164,6 @@
 
 
 # Task CRUD
-<<<<<<< HEAD
 def get_task(db: Session, task_id: uuid.UUID, organization_id: str = None, user_id: str = None) -> Optional[models.Task]:
     """Get a single task by ID with organization filtering"""
     query = db.query(models.Task).filter(models.Task.id == task_id)
@@ -2251,10 +2202,6 @@
     task.total_comments = comment_count
 
     return task
-=======
-def get_task(db: Session, task_id: uuid.UUID) -> Optional[models.Task]:
-    return get_items(db, models.Task, task_id)
->>>>>>> 7b22f42c
 
 
 def get_tasks(
@@ -2312,7 +2259,6 @@
 
 def delete_task(db: Session, task_id: uuid.UUID, organization_id: str, user_id: str) -> bool:
     """Delete a task"""
-<<<<<<< HEAD
     result = delete_item(db, models.Task, task_id, organization_id=organization_id, user_id=user_id)
     return result is not None
 
@@ -2391,8 +2337,4 @@
     for task in tasks:
         task.total_comments = comment_count_map.get(str(task.id), 0)
 
-    return tasks
-=======
-    result = delete_item(db, models.Task, task_id)
-    return result is not None
->>>>>>> 7b22f42c
+    return tasks