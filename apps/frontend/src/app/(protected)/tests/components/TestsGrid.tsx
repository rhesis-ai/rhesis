--- conflicted
+++ resolved
@@ -57,13 +57,7 @@
     };
   }, []);
 
-  // Handle filter change
-  const handleFilterModelChange = useCallback((newModel: GridFilterModel) => {
-    console.log('Filter model changed:', newModel);
-    setFilterModel(newModel);
-    // Reset to first page when filters change
-    setPaginationModel(prev => ({ ...prev, page: 0 }));
-  }, []);
+
 
   // Data fetching function
   const fetchTests = useCallback(async () => {
@@ -77,11 +71,6 @@
       
       // Convert filter model to OData filter string
       const filterString = convertGridFilterModelToOData(filterModel);
-<<<<<<< HEAD
-=======
-      console.log('Filter model:', filterModel);
-      console.log('Converted OData filter string:', filterString);
->>>>>>> c68f2497
       
       const apiParams: Parameters<typeof testsClient.getTests>[0] = {
         skip: paginationModel.page * paginationModel.pageSize,
@@ -91,11 +80,6 @@
         ...(filterString && { filter: filterString })
       };
       
-<<<<<<< HEAD
-=======
-      console.log('API call parameters:', apiParams);
-      
->>>>>>> c68f2497
       const response = await testsClient.getTests(apiParams);
       
       console.log('API response:', response);
@@ -407,10 +391,7 @@
         pageSizeOptions={[10, 25, 50]}
         serverSideFiltering={true}
         onFilterModelChange={handleFilterModelChange}
-<<<<<<< HEAD
         showToolbar={true}
-=======
->>>>>>> c68f2497
       />
 
       {sessionToken && (
