name: Lint Check

on:
  workflow_dispatch:
  pull_request:
    branches: [ main, release/* ]

jobs:
  lint:
    runs-on: ubuntu-latest
    steps:
    - name: Checkout code
      uses: actions/checkout@v4
      with:
        fetch-depth: 0  # Needed for paths-filter

    - name: Check for file changes
      uses: dorny/paths-filter@v3
      id: filter
      with:
        filters: |
          frontend:
            - 'apps/frontend/**'
          sdk:
            - 'sdk/**'
          backend:
            - 'apps/backend/**'
          penelope:
            - 'penelope/**'

    # Python-based linting (SDK, Backend, Penelope)
    - name: Set up Python
      if: steps.filter.outputs.sdk == 'true' || steps.filter.outputs.backend == 'true' || steps.filter.outputs.penelope == 'true' || github.event_name == 'workflow_dispatch'
      uses: actions/setup-python@v5
      with:
        python-version: "3.10"

    - name: Install uv
      if: steps.filter.outputs.sdk == 'true' || steps.filter.outputs.backend == 'true' || steps.filter.outputs.penelope == 'true' || github.event_name == 'workflow_dispatch'
      uses: astral-sh/setup-uv@v6
      with:
        version: latest
        enable-cache: true

    # - name: Check SDK uv.lock file
    #   if: steps.filter.outputs.sdk == 'true' ||  github.event_name == 'workflow_dispatch'
    #   run: |
    #     cd sdk
    #     uv lock --check

    - name: Run SDK linting
      if: steps.filter.outputs.sdk == 'true' || github.event_name == 'workflow_dispatch'
      run: |
        cd sdk
        make lint
      continue-on-error: false

    # - name: Check Backend uv.lock file
    #   if: steps.filter.outputs.backend == 'true' || github.event_name == 'workflow_dispatch'
    #   run: |
    #     cd apps/backend
    #     uv lock --check

    - name: Run Backend linting
      if: steps.filter.outputs.backend == 'true' || github.event_name == 'workflow_dispatch'
      run: |
        cd apps/backend
        make lint
      continue-on-error: false

    - name: Run Penelope linting
      if: steps.filter.outputs.penelope == 'true' || github.event_name == 'workflow_dispatch'
      run: |
        cd penelope
        make lint
      continue-on-error: false

    # Frontend Linting
    - name: Set up Node.js for Frontend
      if: steps.filter.outputs.frontend == 'true' || github.event_name == 'workflow_dispatch'
      uses: actions/setup-node@v4
      with:
        node-version: '18'
        cache: 'npm'
        cache-dependency-path: apps/frontend/package-lock.json

    - name: Install frontend dependencies
      if: steps.filter.outputs.frontend == 'true' || github.event_name == 'workflow_dispatch'
      run: |
        cd apps/frontend
        npm ci --legacy-peer-deps

    - name: Run frontend validation (format, lint, type-check, build)
      if: steps.filter.outputs.frontend == 'true' || github.event_name == 'workflow_dispatch'
      run: |
        cd apps/frontend
        ./scripts/validate.sh
      continue-on-error: false
      env:
        NEXTAUTH_SECRET: ${{ secrets.NEXTAUTH_SECRET || 'dummy-secret-for-ci-build' }}
        NEXTAUTH_URL: ${{ secrets.NEXTAUTH_URL || 'http://localhost:3000' }}
        NEXT_PUBLIC_API_URL: ${{ secrets.NEXT_PUBLIC_API_URL || 'http://localhost:8080' }}
        NEXT_PUBLIC_API_BASE_URL: ${{ secrets.NEXT_PUBLIC_API_BASE_URL || 'http://localhost:8080' }}
        BACKEND_URL: ${{ secrets.BACKEND_URL || 'http://localhost:8080' }}
        FRONTEND_ENV: 'production'
        APP_VERSION: '0.2.4'
        NEXT_PUBLIC_AUTH0_CLIENT_ID: ${{ secrets.NEXT_PUBLIC_AUTH0_CLIENT_ID || 'dummy-client-id' }}
        NEXT_PUBLIC_AUTH0_DOMAIN: ${{ secrets.NEXT_PUBLIC_AUTH0_DOMAIN || 'dummy-domain.auth0.com' }}

    # Summary
    - name: Lint Summary
      if: always()
      run: |
        {
          echo "## Lint Check Results ✅"
          echo ""
          echo "- **Branch**: ${{ github.ref_name }}"
          echo ""
          echo "### What was checked:"
        } >> "$GITHUB_STEP_SUMMARY"

        if [ "${{ steps.filter.outputs.sdk }}" == "true" ] || [ "${{ github.event_name }}" == "workflow_dispatch" ]; then
          echo "- **SDK**: Code formatting and linting with ruff ✅" >> "$GITHUB_STEP_SUMMARY"
        else
          echo "- **SDK**: Skipped (no changes detected)" >> "$GITHUB_STEP_SUMMARY"
        fi

        # if [ "${{ steps.filter.outputs.backend }}" == "true" ] || [ "${{ github.event_name }}" == "workflow_dispatch" ]; then
        #   echo "- **Backend**: Code formatting and linting with ruff ✅" >> "$GITHUB_STEP_SUMMARY"
        # else
        #   echo "- **Backend**: Skipped (no changes detected)" >> "$GITHUB_STEP_SUMMARY"
        # fi
<<<<<<< HEAD
        
        if [ "${{ steps.filter.outputs.penelope }}" == "true" ] || [ "${{ github.event_name }}" == "workflow_dispatch" ]; then
          echo "- **Penelope**: Code formatting and linting with ruff ✅" >> "$GITHUB_STEP_SUMMARY"
        else
          echo "- **Penelope**: Skipped (no changes detected)" >> "$GITHUB_STEP_SUMMARY"
        fi
        
=======

>>>>>>> d4ce032c
        if [ "${{ steps.filter.outputs.frontend }}" == "true" ] || [ "${{ github.event_name }}" == "workflow_dispatch" ]; then
          echo "- **Frontend**: ESLint, Prettier formatting, TypeScript type checking, and build validation ✅" >> "$GITHUB_STEP_SUMMARY"
        else
          echo "- **Frontend**: Skipped (no changes detected)" >> "$GITHUB_STEP_SUMMARY"
        fi<|MERGE_RESOLUTION|>--- conflicted
+++ resolved
@@ -130,7 +130,6 @@
         # else
         #   echo "- **Backend**: Skipped (no changes detected)" >> "$GITHUB_STEP_SUMMARY"
         # fi
-<<<<<<< HEAD
         
         if [ "${{ steps.filter.outputs.penelope }}" == "true" ] || [ "${{ github.event_name }}" == "workflow_dispatch" ]; then
           echo "- **Penelope**: Code formatting and linting with ruff ✅" >> "$GITHUB_STEP_SUMMARY"
@@ -138,9 +137,6 @@
           echo "- **Penelope**: Skipped (no changes detected)" >> "$GITHUB_STEP_SUMMARY"
         fi
         
-=======
-
->>>>>>> d4ce032c
         if [ "${{ steps.filter.outputs.frontend }}" == "true" ] || [ "${{ github.event_name }}" == "workflow_dispatch" ]; then
           echo "- **Frontend**: ESLint, Prettier formatting, TypeScript type checking, and build validation ✅" >> "$GITHUB_STEP_SUMMARY"
         else
