'use client';

import React, { useState, useCallback, useEffect } from 'react';
import { useRouter } from 'next/navigation';
import { Box, Typography, CircularProgress } from '@mui/material';
import { ApiClientFactory } from '@/utils/api-client/client-factory';
import { useNotifications } from '@/components/common/NotificationContext';
import {
  FlowStep,
  GenerationMode,
  ConfigChips,
  TestSample,
  MultiTurnTestSample,
  AnyTestSample,
  ChatMessage,
  TestSetSize,
  TestTemplate,
  ChipConfig,
  TestType,
} from './shared/types';
import { Project } from '@/utils/api-client/interfaces/project';
import {
  GenerateTestsRequest,
  GenerationConfig,
  SourceData,
} from '@/utils/api-client/interfaces/test-set';
import TestInputScreen from './TestInputScreen';
import TestGenerationInterface from './TestGenerationInterface';
import TestConfigurationConfirmation from './TestConfigurationConfirmation';
import { TEMPLATES } from '@/config/test-templates';

interface TestGenerationFlowProps {
  sessionToken: string;
}

// Initial empty chip configurations
const createEmptyChips = (): ConfigChips => {
  return {
    behavior: [],
    topics: [],
    category: [],
  };
};

const singularizeCategoryName = (category: keyof ConfigChips): string => {
  switch (category) {
    case 'behavior':
      return 'behavior';
    case 'topics':
      return 'topic';
    case 'category':
      return 'category';
    default:
      return category;
  }
};

// Helper function to generate samples based on test type
const generateSamplesForTestType = async (
  servicesClient: any,
  testType: TestType,
  activeBehaviors: string[],
  activeTopics: string[],
  activeCategories: string[],
  description: string,
  projectName: string,
  sources: SourceData[],
  numTests: number = 5
): Promise<AnyTestSample[]> => {
  if (testType === 'multi_turn') {
    // Generate multi-turn tests
    const response = await servicesClient.generateMultiTurnTests({
      generation_prompt: description,
      behavior: activeBehaviors,
      category: activeCategories,
      topic: activeTopics,
      num_tests: numTests,
    });

    if (response.tests?.length) {
      return response.tests.map(
        (test: any, index: number): MultiTurnTestSample => ({
          id: `sample-${Date.now()}-${index}`,
          testType: 'multi_turn',
          prompt: test.prompt,
          behavior: test.behavior,
          topic: test.topic,
          category: test.category,
          rating: null,
          feedback: '',
          context: [],
        })
      );
    }
  } else {
    // Generate single-turn tests
    const prompt = {
      project_context: projectName || 'General',
      behaviors: activeBehaviors,
      topics: activeTopics,
      categories: activeCategories,
      specific_requirements: description,
      test_type: 'Single interaction tests',
      output_format: 'Generate only user inputs',
    };

    const response = await servicesClient.generateTests({
      prompt,
      num_tests: numTests,
      sources: sources,
    });

    if (response.tests?.length) {
      return response.tests.map(
        (test: any, index: number): TestSample => ({
          id: `sample-${Date.now()}-${index}`,
          testType: 'single_turn',
          prompt: test.prompt.content,
          response: test.prompt.expected_response,
          behavior: test.behavior,
          topic: test.topic,
          rating: null,
          feedback: '',
          context: test.metadata?.sources
            ?.map((source: any) => ({
              name: source.name || source.source || source.title || '',
              description: source.description || '',
              content: source.content || '',
            }))
            .filter((src: any) => src.name && src.name.trim().length > 0),
        })
      );
    }
  }

  return [];
};

/**
 * TestGenerationFlow Component
 * Main orchestrator for the test generation flow
 */
export default function TestGenerationFlow({
  sessionToken,
}: TestGenerationFlowProps) {
  const router = useRouter();
  const { show } = useNotifications();

  // Check if template exists before initializing state
  const hasTemplate =
    typeof window !== 'undefined' &&
    sessionStorage.getItem('selectedTemplateId') !== null;

  // Get test type from sessionStorage
  const storedTestType =
    typeof window !== 'undefined'
      ? (sessionStorage.getItem('testType') as TestType | null)
      : null;

  // Navigation State - start with null to prevent premature rendering
  const [currentScreen, setCurrentScreen] = useState<FlowStep | null>(
    hasTemplate ? null : 'input'
  );
  const [mode, setMode] = useState<GenerationMode | null>(
    hasTemplate ? 'template' : 'ai'
  );
  const [testType, setTestType] = useState<TestType>(
    storedTestType || 'single_turn'
  );

  // Data State
  const [description, setDescription] = useState('');
  const [selectedSourceIds, setSelectedSourceIds] = useState<string[]>([]); // Keep for display
  const [selectedSources, setSelectedSources] = useState<SourceData[]>([]); // Full source data
  const [selectedProjectId, setSelectedProjectId] = useState<string | null>(
    null
  );
  const [selectedEndpointId, setSelectedEndpointId] = useState<string | null>(
    null
  );
  const [configChips, setConfigChips] =
    useState<ConfigChips>(createEmptyChips());
  const [testSamples, setTestSamples] = useState<AnyTestSample[]>([]);
  const [chatMessages, setChatMessages] = useState<ChatMessage[]>([]);
  const [project, setProject] = useState<Project | null>(null);
  const [testSetSize, setTestSetSize] = useState<TestSetSize>('small');
  const [testSetName, setTestSetName] = useState('');

  // UI State
  const [isGenerating, setIsGenerating] = useState(false);
  const [isLoadingConfig, setIsLoadingConfig] = useState(false);
  const [isLoadingSamples, setIsLoadingSamples] = useState(false);
  const [isLoadingMore, setIsLoadingMore] = useState(false);
  const [isFinishing, setIsFinishing] = useState(false);
  const [regeneratingSampleId, setRegeneratingSampleId] = useState<
    string | null
  >(null);

  // Check for template on mount and directly create config from template values
  useEffect(() => {
    const initializeFromTemplate = async () => {
      try {
        // Check if coming from template selection
        const templateId = sessionStorage.getItem('selectedTemplateId');
        if (templateId) {
          try {
            // Look up template by ID
            const template = TEMPLATES.find(t => t.id === templateId);
            if (!template) {
              throw new Error(`Template with ID ${templateId} not found`);
            }
            sessionStorage.removeItem('selectedTemplateId');

            setMode('template');
            setDescription(template.description);
            setIsGenerating(true);

            // Generate behaviors from template prompt using API
            const apiFactory = new ApiClientFactory(sessionToken);
            const servicesClient = apiFactory.getServicesClient();

            // Call generate/test_config with template prompt to get behaviors
            const configResponse = await servicesClient.generateTestConfig({
              prompt: template.prompt,
              project_id: selectedProjectId || undefined,
            });

            // Create chips from API response and template values
            const createChipsFromArray = (
              items: Array<{ name: string; description: string }> | undefined,
              colorVariant: 'blue' | 'purple' | 'orange' | 'green'
            ): ChipConfig[] => {
              if (!items || !Array.isArray(items)) {
                return [];
              }
              return items.map((item, index) => ({
                id: item.name.toLowerCase().replace(/\s+/g, '-'),
                label: item.name,
                description: item.description,
                active: true, // All template chips are active
                colorVariant,
              }));
            };

            const createChipsFromStringArray = (
              items: string[],
              colorVariant: 'blue' | 'purple' | 'orange' | 'green'
            ): ChipConfig[] => {
              return items.map(item => ({
                id: item.toLowerCase().replace(/\s+/g, '-'),
                label: item,
                description: '',
                active: true, // All template chips are active
                colorVariant,
              }));
            };

            const newConfigChips: ConfigChips = {
              behavior: createChipsFromArray(configResponse.behaviors, 'blue'),
              topics: createChipsFromStringArray(template.topics, 'green'),
              category: createChipsFromStringArray(template.category, 'purple'),
            };

            setConfigChips(newConfigChips);

            // Generate initial test samples directly
            const behaviorLabels = newConfigChips.behavior.map(
              chip => chip.label
            );

<<<<<<< HEAD
            const newSamples = await generateSamplesForTestType(
              servicesClient,
              testType,
              behaviorLabels,
              template.topics,
              template.category,
              template.description,
              project?.name || 'General',
              selectedSources,
              5
            );
=======
            const additionalContext = {
              project_context: project?.name || 'General',
              test_type: 'Single interaction tests',
              output_format: 'Generate only user inputs',
            };

            const config = {
              generation_prompt: template.description,
              behaviors: behaviorLabels,
              topics: template.topics,
              categories: template.category,
              additional_context: JSON.stringify(additionalContext),
            };

            const response = await servicesClient.generateTests({
              config,
              num_tests: 5,
              batch_size: 20,
              sources: selectedSources,
            });
>>>>>>> ff9d2d0c

            setTestSamples(newSamples);

            // Navigate to interface screen after samples are generated
            setCurrentScreen('interface');
            setIsGenerating(false);
          } catch (e) {
            setIsGenerating(false);
            show('Failed to load template', {
              severity: 'error',
            });
          }
        }
      } catch (error) {
        show('Failed to load template', { severity: 'error' });
      }
    };

    initializeFromTemplate();
  }, [sessionToken, show, project]);

  // Input Screen Handler
  const handleContinueFromInput = useCallback(
    async (desc: string, sources: SourceData[], projectId: string | null) => {
      setDescription(desc);
      setSelectedSources(sources);
      setSelectedSourceIds(sources.map(s => s.id));
      setSelectedProjectId(projectId);
      // Navigate immediately to interface screen
      setCurrentScreen('interface');
      setIsLoadingConfig(true);
      setIsLoadingSamples(true);

      let apiFactory: ApiClientFactory | undefined;
      let servicesClient:
        | ReturnType<ApiClientFactory['getServicesClient']>
        | undefined;

      try {
        apiFactory = new ApiClientFactory(sessionToken);
        servicesClient = apiFactory.getServicesClient();
      } catch (error) {
        setIsLoadingConfig(false);
        setIsLoadingSamples(false);
        show('Failed to initialize services', { severity: 'error' });
        return;
      }

      if (!apiFactory || !servicesClient) {
        setIsLoadingConfig(false);
        setIsLoadingSamples(false);
        show('Failed to initialize services', { severity: 'error' });
        return;
      }

      // Keep track of the freshest project data for prompt context
      let latestProject: Project | null = project;

      // Fetch project if selected
      if (projectId) {
        try {
          const projectsClient = apiFactory.getProjectsClient();
          const fetchedProject = await projectsClient.getProject(projectId);
          setProject(fetchedProject);
          latestProject = fetchedProject;
        } catch (error) {
          show(`Failed to load project`, { severity: 'warning' });
        }
      } else {
        setProject(null);
        latestProject = null;
      }

      // Helper function to create chips from config response
      const createChipsFromArray = (
        items:
          | Array<{ name: string; description: string; active: boolean }>
          | undefined,
        colorVariant: 'blue' | 'purple' | 'orange' | 'green'
      ): ChipConfig[] => {
        if (!items || !Array.isArray(items)) {
          return [];
        }
        return items.map(item => {
          return {
            id: item.name.toLowerCase().replace(/\s+/g, '-'),
            label: item.name,
            description: item.description,
            active: item.active,
            colorVariant,
          };
        });
      };

      // Step 1: Generate test configuration
      try {
        const configResponse = await servicesClient.generateTestConfig({
          prompt: desc,
          project_id: projectId || undefined,
        });

        const newConfigChips: ConfigChips = {
          behavior: createChipsFromArray(
            configResponse.behaviors || [],
            'blue'
          ),
          topics: createChipsFromArray(configResponse.topics || [], 'green'),
          category: createChipsFromArray(
            configResponse.categories || [],
            'purple'
          ),
        };

        setConfigChips(newConfigChips);
        setIsLoadingConfig(false);

        // Step 2: Generate initial test samples (after config is ready)
        try {
          const activeBehaviors = newConfigChips.behavior
            .filter(c => c.active)
            .map(c => c.label);
          const activeTopics = newConfigChips.topics
            .filter(c => c.active)
            .map(c => c.label);
          const activeCategories = newConfigChips.category
            .filter(c => c.active)
            .map(c => c.label);

          const projectContext = latestProject?.name || 'General';

<<<<<<< HEAD
          const newSamples = await generateSamplesForTestType(
            servicesClient,
            testType,
            activeBehaviors,
            activeTopics,
            activeCategories,
            desc,
            projectContext,
            sources,
            5
          );
=======
          const additionalContext = {
            project_context: projectContext,
            test_type: 'Single interaction tests',
            output_format: 'Generate only user inputs',
          };

          const config = {
            generation_prompt: desc,
            behaviors: activeBehaviors,
            topics: activeTopics,
            categories: activeCategories,
            additional_context: JSON.stringify(additionalContext),
          };

          const response = await servicesClient.generateTests({
            config,
            num_tests: 5,
            batch_size: 20,
            sources: sources,
          });

          if (response.tests?.length) {
            const newSamples: TestSample[] = response.tests.map(
              (test, index) => ({
                id: `sample-${Date.now()}-${index}`,
                prompt: test.prompt.content,
                response: test.prompt.expected_response,
                behavior: test.behavior,
                topic: test.topic,
                rating: null,
                feedback: '',
                context: test.metadata?.sources
                  ?.map((source: any) => ({
                    name: source.name || source.source || source.title || '',
                    description: source.description || '',
                    content: source.content || '',
                  }))
                  .filter((src: any) => src.name && src.name.trim().length > 0),
              })
            );
>>>>>>> ff9d2d0c

          setTestSamples(newSamples);
        } catch (error) {
          show('Failed to generate test samples', { severity: 'error' });
        } finally {
          setIsLoadingSamples(false);
        }
      } catch (error) {
        show('Failed to generate configuration', { severity: 'error' });
        setIsLoadingConfig(false);
        setIsLoadingSamples(false);
      }
    },
    [sessionToken, project, show]
  );

  // Generate test samples
  const generateSamples = useCallback(async () => {
    setIsLoadingSamples(true);
    try {
      const apiFactory = new ApiClientFactory(sessionToken);
      const servicesClient = apiFactory.getServicesClient();

      // Build config from configuration
      const activeBehaviors = configChips.behavior
        .filter(c => c.active)
        .map(c => c.label);
      const activeTopics = configChips.topics
        .filter(c => c.active)
        .map(c => c.label);
      const activeCategories = configChips.category
        .filter(c => c.active)
        .map(c => c.label);

<<<<<<< HEAD
      const newSamples = await generateSamplesForTestType(
        servicesClient,
        testType,
        activeBehaviors,
        activeTopics,
        activeCategories,
        description,
        project?.name || 'General',
        selectedSources,
        5
      );
=======
      // Build additional context for extra info
      const additionalContext = {
        project_context: project?.name || 'General',
        test_type: 'Single interaction tests',
        output_format: 'Generate only user inputs',
      };

      // Build unified config matching SDK GenerationConfig
      const config = {
        generation_prompt: description,
        behaviors: activeBehaviors,
        topics: activeTopics,
        categories: activeCategories,
        additional_context: JSON.stringify(additionalContext),
      };

      const response = await servicesClient.generateTests({
        config,
        num_tests: 5,
        batch_size: 20,
        sources: selectedSources,
      });

      if (response.tests?.length) {
        const newSamples: TestSample[] = response.tests.map((test, index) => ({
          id: `sample-${Date.now()}-${index}`,
          prompt: test.prompt.content,
          response: test.prompt.expected_response,
          behavior: test.behavior,
          topic: test.topic,
          rating: null,
          feedback: '',
          context: test.metadata?.sources?.map((source: any) => ({
            name: source.name || source.source || '',
            description: source.description || '',
            content: source.content || '',
          })),
        }));
>>>>>>> ff9d2d0c

      setTestSamples(newSamples);
      show('Samples regenerated successfully', { severity: 'success' });
    } catch (error) {
      show('Failed to regenerate samples', { severity: 'error' });
    } finally {
      setIsLoadingSamples(false);
    }
  }, [
    sessionToken,
    description,
    configChips,
    selectedSources,
    project,
    testType,
    show,
  ]);

  // Regenerate sample with feedback
  const handleRegenerateSample = useCallback(
    async (sampleId: string, feedback: string) => {
      // Find the sample
      const sample = testSamples.find(s => s.id === sampleId);
      if (!sample) return;

      setRegeneratingSampleId(sampleId);

      try {
        const apiFactory = new ApiClientFactory(sessionToken);
        const servicesClient = apiFactory.getServicesClient();

        // Build config from configuration with feedback
        const activeBehaviors = configChips.behavior
          .filter(c => c.active)
          .map(c => c.label);
        const activeTopics = configChips.topics
          .filter(c => c.active)
          .map(c => c.label);
        const activeCategories = configChips.category
          .filter(c => c.active)
          .map(c => c.label);

<<<<<<< HEAD
        // For single-turn tests, use rated samples
        if (testType === 'single_turn' && sample.testType === 'single_turn') {
          const prompt = {
            project_context: project?.name || 'General',
            behaviors: activeBehaviors,
            topics: activeTopics,
            categories: activeCategories,
            specific_requirements: description,
            test_type: 'Single interaction tests',
            output_format: 'Generate only user inputs',
          };

          const ratedSample = {
            prompt: sample.prompt,
            response: sample.response || '',
            rating: sample.rating || 1,
            feedback: feedback,
          };

          const response = await servicesClient.generateTests({
            prompt,
            num_tests: 1,
            sources: selectedSources,
            rated_samples: [ratedSample],
          });
=======
        // Create rated sample with the feedback
        const ratedSample = {
          prompt: sample.prompt,
          response: sample.response || '',
          rating: sample.rating || 1, // Low rating since user is providing critical feedback
          feedback: feedback,
        };

        // Build additional context with feedback
        const additionalContext = {
          project_context: project?.name || 'General',
          test_type: 'Single interaction tests',
          output_format: 'Generate only user inputs',
          rated_samples: [ratedSample], // Include feedback in context
        };

        const config = {
          generation_prompt: description,
          behaviors: activeBehaviors,
          topics: activeTopics,
          categories: activeCategories,
          additional_context: JSON.stringify(additionalContext),
        };

        const response = await servicesClient.generateTests({
          config,
          num_tests: 1,
          batch_size: 20,
          sources: selectedSources,
        });
>>>>>>> ff9d2d0c

          if (response.tests?.length) {
            const newSample: TestSample = {
              id: `sample-${Date.now()}-regenerated`,
              testType: 'single_turn',
              prompt: response.tests[0].prompt.content,
              response: response.tests[0].prompt.expected_response,
              behavior: response.tests[0].behavior,
              topic: response.tests[0].topic,
              rating: null,
              feedback: '',
              context: response.tests[0].metadata?.sources
                ?.map((source: any) => ({
                  name: source.name || source.source || source.title || '',
                  description: source.description || '',
                  content: source.content || '',
                }))
                .filter((src: any) => src.name && src.name.trim().length > 0),
            };

            setTestSamples(prev =>
              prev.map(s => (s.id === sampleId ? newSample : s))
            );
          }
        } else {
          // For multi-turn, just regenerate a new one
          const newSamples = await generateSamplesForTestType(
            servicesClient,
            testType,
            activeBehaviors,
            activeTopics,
            activeCategories,
            `${description}\n\nFeedback: ${feedback}`,
            project?.name || 'General',
            selectedSources,
            1
          );

          if (newSamples.length > 0) {
            setTestSamples(prev =>
              prev.map(s => (s.id === sampleId ? newSamples[0] : s))
            );
          }
        }

        show('Sample regenerated successfully', { severity: 'success' });
      } catch (error) {
        show('Failed to regenerate sample', { severity: 'error' });
      } finally {
        setRegeneratingSampleId(null);
      }
    },
    [
      sessionToken,
      description,
      configChips,
      selectedSources,
      project,
      testSamples,
      testType,
      show,
    ]
  );

  // Interface Handlers
  const handleChipToggle = useCallback(
    (category: keyof ConfigChips, chipId: string) => {
      setConfigChips(prev => {
        const categoryChips = prev[category];
        const chipToToggle = categoryChips.find(c => c.id === chipId);

        // Prevent deselecting if this is the last active chip in the category
        if (chipToToggle?.active) {
          const activeCount = categoryChips.filter(c => c.active).length;
          if (activeCount === 1) {
            // Don't allow deselecting the last active chip
            const categoryNameSingular = singularizeCategoryName(category);
            show(`At least one ${categoryNameSingular} must be selected`, {
              severity: 'warning',
            });
            return prev;
          }
        }

        return {
          ...prev,
          [category]: categoryChips.map(chip =>
            chip.id === chipId ? { ...chip, active: !chip.active } : chip
          ),
        };
      });
    },
    [show]
  );

  const handleSendMessage = useCallback(
    async (message: string) => {
      // 1. Collect all chip states (both selected and deselected) for this message
      const chipStates: Array<{
        label: string;
        description: string;
        active: boolean;
        category: 'behavior' | 'topic' | 'category' | 'scenario';
      }> = [
        ...configChips.behavior.map(chip => ({
          label: chip.label,
          description: chip.description || '',
          active: chip.active,
          category: 'behavior' as const,
        })),
        ...configChips.topics.map(chip => ({
          label: chip.label,
          description: chip.description || '',
          active: chip.active,
          category: 'topic' as const,
        })),
        ...configChips.category.map(chip => ({
          label: chip.label,
          description: chip.description || '',
          active: chip.active,
          category: 'category' as const,
        })),
      ];

      const newMessage: ChatMessage = {
        id: `msg-${Date.now()}`,
        type: 'user',
        content: message,
        timestamp: new Date(),
        chip_states: chipStates,
      };
      setChatMessages(prev => [...prev, newMessage]);

      setIsGenerating(true);
      try {
        const apiFactory = new ApiClientFactory(sessionToken);
        const servicesClient = apiFactory.getServicesClient();

        // Build complete iteration context

        // 1. Collect all rated samples with feedback
        const ratedSamples = testSamples
          .filter(sample => sample.rating !== null)
          .map(sample => ({
            prompt: sample.prompt,
            response: sample.response || '',
            rating: sample.rating as number,
            feedback:
              sample.feedback && sample.feedback.trim()
                ? sample.feedback
                : undefined,
          }));

        // 2. Collect all previous user messages (not assistant responses) with their chip_states
        const previousMessages = chatMessages
          .filter(msg => msg.type === 'user')
          .map(msg => ({
            content: msg.content,
            timestamp: msg.timestamp.toISOString(),
            chip_states: msg.chip_states,
          }));

        // Step 1: Regenerate test configuration with full iteration context
        const configResponse = await servicesClient.generateTestConfig({
          prompt: description, // Keep original prompt separate
          project_id: selectedProjectId || undefined,
          previous_messages: [
            ...previousMessages,
            {
              content: message,
              timestamp: newMessage.timestamp.toISOString(),
              chip_states: chipStates,
            },
          ],
        });

        // Step 2: Create chips from config response
        const createChipsFromArray = (
          items:
            | Array<{ name: string; description: string; active: boolean }>
            | undefined,
          colorVariant: 'blue' | 'purple' | 'orange' | 'green'
        ): ChipConfig[] => {
          if (!items || !Array.isArray(items)) {
            return [];
          }
          return items.map(item => {
            return {
              id: item.name.toLowerCase().replace(/\s+/g, '-'),
              label: item.name,
              description: item.description,
              active: item.active,
              colorVariant,
            };
          });
        };

        const newConfigChips: ConfigChips = {
          behavior: createChipsFromArray(
            configResponse.behaviors || [],
            'blue'
          ),
          topics: createChipsFromArray(configResponse.topics || [], 'green'),
          category: createChipsFromArray(
            configResponse.categories || [],
            'purple'
          ),
        };

        setConfigChips(newConfigChips);

        // Step 3: Generate new test samples with updated configuration
        const activeBehaviors = newConfigChips.behavior
          .filter(c => c.active)
          .map(c => c.label);
        const activeTopics = newConfigChips.topics
          .filter(c => c.active)
          .map(c => c.label);
        const activeCategories = newConfigChips.category
          .filter(c => c.active)
          .map(c => c.label);

<<<<<<< HEAD
        const newSamples = await generateSamplesForTestType(
          servicesClient,
          testType,
          activeBehaviors,
          activeTopics,
          activeCategories,
          description,
          project?.name || 'General',
          selectedSources,
          5
        );
=======
        // Build additional context with iteration data
        const additionalContext = {
          project_context: project?.name || 'General',
          test_type: 'Single interaction tests',
          output_format: 'Generate only user inputs',
          chip_states: chipStates,
          rated_samples: ratedSamples,
          previous_messages: [
            ...previousMessages,
            {
              content: message,
              timestamp: newMessage.timestamp.toISOString(),
            },
          ],
        };

        const config = {
          generation_prompt: description,
          behaviors: activeBehaviors,
          topics: activeTopics,
          categories: activeCategories,
          additional_context: JSON.stringify(additionalContext),
        };

        const response = await servicesClient.generateTests({
          config,
          num_tests: 5,
          batch_size: 20,
          sources: selectedSources,
        });

        if (response.tests?.length) {
          const newSamples: TestSample[] = response.tests.map(
            (test, index) => ({
              id: `sample-${Date.now()}-${index}`,
              prompt: test.prompt.content,
              response: test.prompt.expected_response,
              behavior: test.behavior,
              topic: test.topic,
              rating: null,
              feedback: '',
              context: test.metadata?.sources
                ?.map((source: any) => ({
                  name: source.name || source.source || source.title || '',
                  description: source.description || '',
                  content: source.content || '',
                }))
                .filter((src: any) => src.name && src.name.trim().length > 0),
            })
          );
>>>>>>> ff9d2d0c

        setTestSamples(newSamples);

        if (newSamples.length > 0) {
          // Add assistant response to chat
          const assistantMessage: ChatMessage = {
            id: `msg-${Date.now()}-assistant`,
            type: 'assistant',
            content:
              'Configuration and samples updated based on your refinement.',
            timestamp: new Date(),
          };
          setChatMessages(prev => [...prev, assistantMessage]);

          show('Test generation refined successfully', { severity: 'success' });
        }
      } catch (error) {
        show('Failed to refine test generation', { severity: 'error' });
      } finally {
        setIsGenerating(false);
      }
    },
    [
      sessionToken,
      description,
      selectedSourceIds,
      project,
      show,
      configChips,
      testSamples,
      chatMessages,
    ]
  );

  const handleRateSample = useCallback((sampleId: string, rating: number) => {
    setTestSamples(prev =>
      prev.map(sample =>
        sample.id === sampleId ? { ...sample, rating } : sample
      )
    );
  }, []);

  const handleSampleFeedbackChange = useCallback(
    (sampleId: string, feedback: string) => {
      setTestSamples(prev =>
        prev.map(sample =>
          sample.id === sampleId ? { ...sample, feedback } : sample
        )
      );
    },
    []
  );

  const handleLoadMoreSamples = useCallback(async () => {
    setIsLoadingMore(true);
    try {
      const apiFactory = new ApiClientFactory(sessionToken);
      const servicesClient = apiFactory.getServicesClient();

      const activeBehaviors = configChips.behavior
        .filter(c => c.active)
        .map(c => c.label);
      const activeTopics = configChips.topics
        .filter(c => c.active)
        .map(c => c.label);
      const activeCategories = configChips.category
        .filter(c => c.active)
        .map(c => c.label);

<<<<<<< HEAD
      const newSamples = await generateSamplesForTestType(
        servicesClient,
        testType,
        activeBehaviors,
        activeTopics,
        activeCategories,
        description,
        project?.name || 'General',
        selectedSources,
        5
      );
=======
      // Collect iteration context for "Load More"
      const chipStates = [
        ...configChips.behavior.map(chip => ({
          label: chip.label,
          description: chip.description || '',
          active: chip.active,
          category: 'behavior' as const,
        })),
        ...configChips.topics.map(chip => ({
          label: chip.label,
          description: chip.description || '',
          active: chip.active,
          category: 'topic' as const,
        })),
        ...configChips.category.map(chip => ({
          label: chip.label,
          description: chip.description || '',
          active: chip.active,
          category: 'category' as const,
        })),
      ];

      const ratedSamples = testSamples
        .filter(sample => sample.rating !== null)
        .map(sample => ({
          prompt: sample.prompt,
          response: sample.response || '',
          rating: sample.rating as number,
          feedback: sample.feedback || undefined,
        }));

      const previousMessages = chatMessages
        .filter(msg => msg.type === 'user')
        .map(msg => ({
          content: msg.content,
          timestamp: msg.timestamp.toISOString(),
        }));

      // Build additional context with iteration data
      const additionalContext = {
        project_context: project?.name || 'General',
        test_type: 'Single interaction tests',
        output_format: 'Generate only user inputs',
        chip_states: chipStates,
        rated_samples: ratedSamples,
        previous_messages: previousMessages,
      };

      const config = {
        generation_prompt: description,
        behaviors: activeBehaviors,
        topics: activeTopics,
        categories: activeCategories,
        additional_context: JSON.stringify(additionalContext),
      };

      const response = await servicesClient.generateTests({
        config,
        num_tests: 5,
        batch_size: 20,
        sources: selectedSources,
      });
>>>>>>> ff9d2d0c

      setTestSamples(prev => [...prev, ...newSamples]);
    } catch (error) {
      show('Failed to load more samples', { severity: 'error' });
    } finally {
      setIsLoadingMore(false);
    }
  }, [
    sessionToken,
    description,
    configChips,
    selectedSources,
    project,
    testType,
    show,
  ]);

  // Final generation
  const handleGenerate = useCallback(async () => {
    setIsFinishing(true);
    try {
      const apiFactory = new ApiClientFactory(sessionToken);
      const testSetsClient = apiFactory.getTestSetsClient();

      const activeBehaviors = configChips.behavior
        .filter(c => c.active)
        .map(c => c.label);
      const activeTopics = configChips.topics
        .filter(c => c.active)
        .map(c => c.label);
      const activeCategories = configChips.category
        .filter(c => c.active)
        .map(c => c.label);

      // Map test set size to actual number of tests
      // Small: 25-50 tests, Medium: 75-150 tests, Large: 200+ tests
      const numTests =
        testSetSize === 'small' ? 50 : testSetSize === 'large' ? 200 : 100;

      // Build additional context with samples and metadata
      const additionalContext = {
        project_name: project?.name,
<<<<<<< HEAD
        behaviors: activeBehaviors,
        purposes: activeTopics,
        test_type: testType,
=======
        test_type: 'single_turn',
>>>>>>> ff9d2d0c
        response_generation: 'prompt_only',
        test_coverage:
          testSetSize === 'small'
            ? 'focused'
            : testSetSize === 'large'
              ? 'comprehensive'
              : 'standard',
        samples: testSamples.map(sample => ({
          text: sample.prompt,
          behavior: sample.behavior,
          topic: sample.topic,
          rating: sample.rating,
          feedback: sample.feedback,
        })),
      };

<<<<<<< HEAD
      const generationSamples: GenerationSample[] = testSamples.map(sample => ({
        text:
          sample.testType === 'single_turn'
            ? sample.prompt
            : sample.prompt.goal,
        behavior: sample.behavior,
        topic: sample.topic,
        rating: sample.rating,
        feedback: sample.feedback,
      }));

      const request: TestSetGenerationRequest = {
        config: generationConfig,
        samples: generationSamples,
        synthesizer_type: 'prompt',
        batch_size: 20,
=======
      // Build new unified GenerationConfig
      const config: GenerationConfig = {
        generation_prompt: description,
        behaviors: activeBehaviors,
        categories: activeCategories,
        topics: activeTopics,
        additional_context: JSON.stringify(additionalContext),
      };

      // Build unified request (no synthesizer_type, no separate samples)
      const request: GenerateTestsRequest = {
        config,
>>>>>>> ff9d2d0c
        num_tests: numTests,
        batch_size: 20,
        sources: selectedSources,
        name: testSetName.trim() || undefined,
      };

      const response = await testSetsClient.generateTestSet(request);

      show(response.message, { severity: 'success' });

      // Clean up sessionStorage
      if (typeof window !== 'undefined') {
        sessionStorage.removeItem('testType');
        sessionStorage.removeItem('selectedTemplateId');
      }

      setTimeout(() => router.push('/tests'), 2000);
    } catch (error) {
      show('Failed to start test generation. Please try again.', {
        severity: 'error',
      });
    } finally {
      setIsFinishing(false);
    }
  }, [
    sessionToken,
    configChips.behavior,
    configChips.topics,
    configChips.category,
    description,
    testSamples,
    testSetSize,
    testSetName,
    selectedSources,
    project,
    router,
    show,
  ]);

  // Navigation handlers
  const handleBackToTests = useCallback(() => {
    // Clean up sessionStorage when navigating away
    if (typeof window !== 'undefined') {
      sessionStorage.removeItem('testType');
      sessionStorage.removeItem('selectedTemplateId');
    }
    router.push('/tests');
  }, [router]);

  const handleBackToInput = useCallback(() => {
    // If user came from template selection, go back to landing screen
    if (mode === 'template') {
      router.push('/tests');
    } else {
      setCurrentScreen('input');
    }
  }, [mode, router]);

  const handleBackToInterface = useCallback(() => {
    setCurrentScreen('interface');
  }, []);

  const handleNextToConfirmation = useCallback(() => {
    setCurrentScreen('confirmation');
  }, []);

  const handleSourceRemove = useCallback((sourceId: string) => {
    setSelectedSources(prev => prev.filter(s => s.id !== sourceId));
    setSelectedSourceIds(prev => prev.filter(id => id !== sourceId));
  }, []);

  // Render current screen
  const renderCurrentScreen = () => {
    // Show loading state while initializing from template
    if (currentScreen === null) {
      return (
        <Box
          sx={{
            display: 'flex',
            flexDirection: 'column',
            alignItems: 'center',
            justifyContent: 'center',
            height: '100vh',
            bgcolor: 'background.default',
          }}
        >
          <CircularProgress sx={{ mb: 2 }} />
          <Typography variant="body1">Loading template...</Typography>
        </Box>
      );
    }

    switch (currentScreen) {
      case 'input':
        return (
          <TestInputScreen
            onContinue={handleContinueFromInput}
            initialDescription={description}
            selectedSourceIds={selectedSourceIds}
            onSourcesChange={(sources: SourceData[]) => {
              setSelectedSources(sources);
              setSelectedSourceIds(sources.map(s => s.id));
            }}
            selectedProjectId={selectedProjectId}
            onProjectChange={setSelectedProjectId}
            isLoading={isGenerating}
            onBack={handleBackToTests}
          />
        );

      case 'interface':
        return (
          <TestGenerationInterface
            testType={testType}
            configChips={configChips}
            testSamples={testSamples}
            chatMessages={chatMessages}
            description={description}
            selectedSources={selectedSources}
            selectedEndpointId={selectedEndpointId}
            onChipToggle={handleChipToggle}
            onSendMessage={handleSendMessage}
            onRateSample={handleRateSample}
            onSampleFeedbackChange={handleSampleFeedbackChange}
            onLoadMoreSamples={handleLoadMoreSamples}
            onRegenerateSamples={generateSamples}
            onRegenerate={handleRegenerateSample}
            onBack={handleBackToInput}
            onNext={handleNextToConfirmation}
            onEndpointChange={setSelectedEndpointId}
            onSourceRemove={handleSourceRemove}
            isGenerating={isGenerating}
            isLoadingConfig={isLoadingConfig}
            isLoadingSamples={isLoadingSamples}
            isLoadingMore={isLoadingMore}
            regeneratingSampleId={regeneratingSampleId}
          />
        );

      case 'confirmation':
        return (
          <TestConfigurationConfirmation
            testType={testType}
            configChips={configChips}
            testSetSize={testSetSize}
            testSetName={testSetName}
            sources={selectedSources}
            onBack={handleBackToInterface}
            onGenerate={handleGenerate}
            onTestSetSizeChange={setTestSetSize}
            onTestSetNameChange={setTestSetName}
            isGenerating={isFinishing}
          />
        );

      default:
        return null;
    }
  };

  return <>{renderCurrentScreen()}</>;
}<|MERGE_RESOLUTION|>--- conflicted
+++ resolved
@@ -268,7 +268,6 @@
               chip => chip.label
             );
 
-<<<<<<< HEAD
             const newSamples = await generateSamplesForTestType(
               servicesClient,
               testType,
@@ -280,28 +279,6 @@
               selectedSources,
               5
             );
-=======
-            const additionalContext = {
-              project_context: project?.name || 'General',
-              test_type: 'Single interaction tests',
-              output_format: 'Generate only user inputs',
-            };
-
-            const config = {
-              generation_prompt: template.description,
-              behaviors: behaviorLabels,
-              topics: template.topics,
-              categories: template.category,
-              additional_context: JSON.stringify(additionalContext),
-            };
-
-            const response = await servicesClient.generateTests({
-              config,
-              num_tests: 5,
-              batch_size: 20,
-              sources: selectedSources,
-            });
->>>>>>> ff9d2d0c
 
             setTestSamples(newSamples);
 
@@ -432,7 +409,6 @@
 
           const projectContext = latestProject?.name || 'General';
 
-<<<<<<< HEAD
           const newSamples = await generateSamplesForTestType(
             servicesClient,
             testType,
@@ -444,48 +420,6 @@
             sources,
             5
           );
-=======
-          const additionalContext = {
-            project_context: projectContext,
-            test_type: 'Single interaction tests',
-            output_format: 'Generate only user inputs',
-          };
-
-          const config = {
-            generation_prompt: desc,
-            behaviors: activeBehaviors,
-            topics: activeTopics,
-            categories: activeCategories,
-            additional_context: JSON.stringify(additionalContext),
-          };
-
-          const response = await servicesClient.generateTests({
-            config,
-            num_tests: 5,
-            batch_size: 20,
-            sources: sources,
-          });
-
-          if (response.tests?.length) {
-            const newSamples: TestSample[] = response.tests.map(
-              (test, index) => ({
-                id: `sample-${Date.now()}-${index}`,
-                prompt: test.prompt.content,
-                response: test.prompt.expected_response,
-                behavior: test.behavior,
-                topic: test.topic,
-                rating: null,
-                feedback: '',
-                context: test.metadata?.sources
-                  ?.map((source: any) => ({
-                    name: source.name || source.source || source.title || '',
-                    description: source.description || '',
-                    content: source.content || '',
-                  }))
-                  .filter((src: any) => src.name && src.name.trim().length > 0),
-              })
-            );
->>>>>>> ff9d2d0c
 
           setTestSamples(newSamples);
         } catch (error) {
@@ -520,7 +454,6 @@
         .filter(c => c.active)
         .map(c => c.label);
 
-<<<<<<< HEAD
       const newSamples = await generateSamplesForTestType(
         servicesClient,
         testType,
@@ -532,46 +465,6 @@
         selectedSources,
         5
       );
-=======
-      // Build additional context for extra info
-      const additionalContext = {
-        project_context: project?.name || 'General',
-        test_type: 'Single interaction tests',
-        output_format: 'Generate only user inputs',
-      };
-
-      // Build unified config matching SDK GenerationConfig
-      const config = {
-        generation_prompt: description,
-        behaviors: activeBehaviors,
-        topics: activeTopics,
-        categories: activeCategories,
-        additional_context: JSON.stringify(additionalContext),
-      };
-
-      const response = await servicesClient.generateTests({
-        config,
-        num_tests: 5,
-        batch_size: 20,
-        sources: selectedSources,
-      });
-
-      if (response.tests?.length) {
-        const newSamples: TestSample[] = response.tests.map((test, index) => ({
-          id: `sample-${Date.now()}-${index}`,
-          prompt: test.prompt.content,
-          response: test.prompt.expected_response,
-          behavior: test.behavior,
-          topic: test.topic,
-          rating: null,
-          feedback: '',
-          context: test.metadata?.sources?.map((source: any) => ({
-            name: source.name || source.source || '',
-            description: source.description || '',
-            content: source.content || '',
-          })),
-        }));
->>>>>>> ff9d2d0c
 
       setTestSamples(newSamples);
       show('Samples regenerated successfully', { severity: 'success' });
@@ -611,10 +504,9 @@
           .filter(c => c.active)
           .map(c => c.label);
         const activeCategories = configChips.category
-          .filter(c => c.active)
-          .map(c => c.label);
-
-<<<<<<< HEAD
+        .filter(c => c.active)
+        .map(c => c.label);
+
         // For single-turn tests, use rated samples
         if (testType === 'single_turn' && sample.testType === 'single_turn') {
           const prompt = {
@@ -640,38 +532,6 @@
             sources: selectedSources,
             rated_samples: [ratedSample],
           });
-=======
-        // Create rated sample with the feedback
-        const ratedSample = {
-          prompt: sample.prompt,
-          response: sample.response || '',
-          rating: sample.rating || 1, // Low rating since user is providing critical feedback
-          feedback: feedback,
-        };
-
-        // Build additional context with feedback
-        const additionalContext = {
-          project_context: project?.name || 'General',
-          test_type: 'Single interaction tests',
-          output_format: 'Generate only user inputs',
-          rated_samples: [ratedSample], // Include feedback in context
-        };
-
-        const config = {
-          generation_prompt: description,
-          behaviors: activeBehaviors,
-          topics: activeTopics,
-          categories: activeCategories,
-          additional_context: JSON.stringify(additionalContext),
-        };
-
-        const response = await servicesClient.generateTests({
-          config,
-          num_tests: 1,
-          batch_size: 20,
-          sources: selectedSources,
-        });
->>>>>>> ff9d2d0c
 
           if (response.tests?.length) {
             const newSample: TestSample = {
@@ -894,7 +754,6 @@
           .filter(c => c.active)
           .map(c => c.label);
 
-<<<<<<< HEAD
         const newSamples = await generateSamplesForTestType(
           servicesClient,
           testType,
@@ -906,58 +765,6 @@
           selectedSources,
           5
         );
-=======
-        // Build additional context with iteration data
-        const additionalContext = {
-          project_context: project?.name || 'General',
-          test_type: 'Single interaction tests',
-          output_format: 'Generate only user inputs',
-          chip_states: chipStates,
-          rated_samples: ratedSamples,
-          previous_messages: [
-            ...previousMessages,
-            {
-              content: message,
-              timestamp: newMessage.timestamp.toISOString(),
-            },
-          ],
-        };
-
-        const config = {
-          generation_prompt: description,
-          behaviors: activeBehaviors,
-          topics: activeTopics,
-          categories: activeCategories,
-          additional_context: JSON.stringify(additionalContext),
-        };
-
-        const response = await servicesClient.generateTests({
-          config,
-          num_tests: 5,
-          batch_size: 20,
-          sources: selectedSources,
-        });
-
-        if (response.tests?.length) {
-          const newSamples: TestSample[] = response.tests.map(
-            (test, index) => ({
-              id: `sample-${Date.now()}-${index}`,
-              prompt: test.prompt.content,
-              response: test.prompt.expected_response,
-              behavior: test.behavior,
-              topic: test.topic,
-              rating: null,
-              feedback: '',
-              context: test.metadata?.sources
-                ?.map((source: any) => ({
-                  name: source.name || source.source || source.title || '',
-                  description: source.description || '',
-                  content: source.content || '',
-                }))
-                .filter((src: any) => src.name && src.name.trim().length > 0),
-            })
-          );
->>>>>>> ff9d2d0c
 
         setTestSamples(newSamples);
 
@@ -1027,7 +834,6 @@
         .filter(c => c.active)
         .map(c => c.label);
 
-<<<<<<< HEAD
       const newSamples = await generateSamplesForTestType(
         servicesClient,
         testType,
@@ -1039,70 +845,6 @@
         selectedSources,
         5
       );
-=======
-      // Collect iteration context for "Load More"
-      const chipStates = [
-        ...configChips.behavior.map(chip => ({
-          label: chip.label,
-          description: chip.description || '',
-          active: chip.active,
-          category: 'behavior' as const,
-        })),
-        ...configChips.topics.map(chip => ({
-          label: chip.label,
-          description: chip.description || '',
-          active: chip.active,
-          category: 'topic' as const,
-        })),
-        ...configChips.category.map(chip => ({
-          label: chip.label,
-          description: chip.description || '',
-          active: chip.active,
-          category: 'category' as const,
-        })),
-      ];
-
-      const ratedSamples = testSamples
-        .filter(sample => sample.rating !== null)
-        .map(sample => ({
-          prompt: sample.prompt,
-          response: sample.response || '',
-          rating: sample.rating as number,
-          feedback: sample.feedback || undefined,
-        }));
-
-      const previousMessages = chatMessages
-        .filter(msg => msg.type === 'user')
-        .map(msg => ({
-          content: msg.content,
-          timestamp: msg.timestamp.toISOString(),
-        }));
-
-      // Build additional context with iteration data
-      const additionalContext = {
-        project_context: project?.name || 'General',
-        test_type: 'Single interaction tests',
-        output_format: 'Generate only user inputs',
-        chip_states: chipStates,
-        rated_samples: ratedSamples,
-        previous_messages: previousMessages,
-      };
-
-      const config = {
-        generation_prompt: description,
-        behaviors: activeBehaviors,
-        topics: activeTopics,
-        categories: activeCategories,
-        additional_context: JSON.stringify(additionalContext),
-      };
-
-      const response = await servicesClient.generateTests({
-        config,
-        num_tests: 5,
-        batch_size: 20,
-        sources: selectedSources,
-      });
->>>>>>> ff9d2d0c
 
       setTestSamples(prev => [...prev, ...newSamples]);
     } catch (error) {
@@ -1145,13 +887,9 @@
       // Build additional context with samples and metadata
       const additionalContext = {
         project_name: project?.name,
-<<<<<<< HEAD
         behaviors: activeBehaviors,
         purposes: activeTopics,
         test_type: testType,
-=======
-        test_type: 'single_turn',
->>>>>>> ff9d2d0c
         response_generation: 'prompt_only',
         test_coverage:
           testSetSize === 'small'
@@ -1168,24 +906,6 @@
         })),
       };
 
-<<<<<<< HEAD
-      const generationSamples: GenerationSample[] = testSamples.map(sample => ({
-        text:
-          sample.testType === 'single_turn'
-            ? sample.prompt
-            : sample.prompt.goal,
-        behavior: sample.behavior,
-        topic: sample.topic,
-        rating: sample.rating,
-        feedback: sample.feedback,
-      }));
-
-      const request: TestSetGenerationRequest = {
-        config: generationConfig,
-        samples: generationSamples,
-        synthesizer_type: 'prompt',
-        batch_size: 20,
-=======
       // Build new unified GenerationConfig
       const config: GenerationConfig = {
         generation_prompt: description,
@@ -1198,7 +918,6 @@
       // Build unified request (no synthesizer_type, no separate samples)
       const request: GenerateTestsRequest = {
         config,
->>>>>>> ff9d2d0c
         num_tests: numTests,
         batch_size: 20,
         sources: selectedSources,
