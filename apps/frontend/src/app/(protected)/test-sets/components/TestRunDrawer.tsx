--- conflicted
+++ resolved
@@ -19,11 +19,7 @@
 }: TestRunDrawerProps) {
   const [error, setError] = React.useState<string>();
   const [loading, setLoading] = React.useState(false);
-<<<<<<< HEAD
-  const submitRef = useRef<() => Promise<void>>(undefined);
-=======
   const submitRef = useRef<(() => Promise<void>) | undefined>(undefined);
->>>>>>> a4dfecdc
 
   const handleSave = async () => {
     try {
