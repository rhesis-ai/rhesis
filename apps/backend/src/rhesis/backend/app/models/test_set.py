--- conflicted
+++ resolved
@@ -78,7 +78,6 @@
         "Test", secondary=test_test_set_association, back_populates="test_sets", viewonly=True
     )
 
-<<<<<<< HEAD
     # Comment relationship (polymorphic)
     comments = relationship(
         "Comment",
@@ -87,8 +86,6 @@
         uselist=True,
     )
 
-=======
->>>>>>> 7b22f42c
     def _get_related_items(self, model_class, attribute_key):
         """Helper method to fetch related items from attributes"""
         session = Session.object_session(self)
