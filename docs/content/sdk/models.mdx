import { CodeBlock } from '@/components/CodeBlock'

# Models

Models are core components of the SDK that enable you to create and manage test sets for Gen AI applications. Models also play a crucial role in the evaluation process, serving as LLM judges to assess and validate outputs.

### Using the `get_model` function

The easiest way to use models is through the `get_model` function. When called without any arguments, this function returns the default Rhesis model.

<<<<<<< HEAD
<CodeBlock filename="get_model.py" language="python">
{`from rhesis.sdk.models import get_model

model = get_model()`}
=======
<CodeBlock filename="default_model.py" language="python">
{`from rhesis.sdk.models import get_model

model = get_model()`}

>>>>>>> 36b9879b
</CodeBlock>

To use a different provider, you can pass the provider name as an argument. This will use the default model for that provider.

<<<<<<< HEAD
<CodeBlock filename="get_model_provider.py" language="python">
=======
<CodeBlock filename="provider_model.py" language="python">
>>>>>>> 36b9879b
{`from rhesis.sdk.models import get_model

# Use default Gemini model
model = get_model("gemini")`}
<<<<<<< HEAD
=======

>>>>>>> 36b9879b
</CodeBlock>

**Supported providers:**

- `gemini` - Google's AI models with multimodal support
- `openai` - OpenAI models including GPT-4
- `huggingface` - Open-source models from Hugging Face
- `ollama` - Local model execution using Ollama
- `rhesis` - Models served by Rhesis

To use a specific model, provide its name in the format `provider/model_name`:

<<<<<<< HEAD
<CodeBlock filename="get_specific_model.py" language="python">
{`from rhesis.sdk.models import get_model

model = get_model("gemini/gemini-2.0-flash")`}
=======
<CodeBlock filename="specific_model.py" language="python">
{`from rhesis.sdk.models import get_model

model = get_model("gemini/gemini-2.0-flash")`}

>>>>>>> 36b9879b
</CodeBlock>

The above code is equivalent to:

<<<<<<< HEAD
<CodeBlock filename="get_specific_model_alt.py" language="python">
{`from rhesis.sdk.models import get_model

model = get_model(provider="gemini", model_name="gemini-2.0-flash")`}
=======
<CodeBlock filename="specific_model_alt.py" language="python">
{`from rhesis.sdk.models import get_model

model = get_model(provider="gemini", model_name="gemini-2.0-flash")`}

>>>>>>> 36b9879b
</CodeBlock>

### Direct import

Alternatively, you can access models by importing the model class directly. When you provide a model name as an argument, that specific model will be used. If no model name is provided, the default model for that provider will be used.

<CodeBlock filename="direct_import.py" language="python">
{`from rhesis.sdk.models import GeminiLLM, OllamaLLM

# Use default Ollama model
ollama_model = OllamaLLM()

# Use specific Gemini model
gemini_model = GeminiLLM('gemini-2.0-flash')`}
<<<<<<< HEAD
=======

>>>>>>> 36b9879b
</CodeBlock>

### Generate content with models

All models share a consistent interface. The primary function is `generate`, which accepts:

- `prompt`: The text prompt for generation
- `schema`: (optional) A Pydantic schema defining the structure of the generated text

**Generate text using prompt only:**

<CodeBlock filename="generate_text.py" language="python">
{`# Use default Rhesis model
model = get_model()
output = model.generate(prompt="What is the capital of France?")
# Output: "The capital of France is Paris."`}
<<<<<<< HEAD
=======

>>>>>>> 36b9879b
</CodeBlock>

**Generate structured output using schemas:**

<CodeBlock filename="generate_structured.py" language="python">
{`from pydantic import BaseModel
from rhesis.sdk.models import get_model

class City(BaseModel):
    name: str
    population: int

class CityResponse(BaseModel):
    biggest_cities: list[City]

# Use default Rhesis model
model = get_model()
output = model.generate(
    prompt="The list of 5 biggest cities in Germany?",
    schema=CityResponse
)`}
<<<<<<< HEAD
=======

>>>>>>> 36b9879b
</CodeBlock>

### Using models with synthesizers and metrics

Models become most useful when combined with synthesizers and metrics:

<<<<<<< HEAD
<CodeBlock filename="models_with_synthesizers.py" language="python">
=======
<CodeBlock filename="models_with_tools.py" language="python">
>>>>>>> 36b9879b
{`from rhesis.sdk.models import get_model
from rhesis.sdk.synthesizers import PromptSynthesizer
from rhesis.sdk.metrics import RhesisPromptMetricNumeric

# With synthesizers
model = get_model("gemini")
synthesizer = PromptSynthesizer(
    prompt="Generate tests for the car selling chatbot",
    model=model,
)

# With metrics
metric = RhesisPromptMetricNumeric(
    name="answer_quality_evaluator",
    evaluation_prompt="Evaluate the answer for accuracy, completeness, clarity, and relevance.",
<<<<<<< HEAD
    model="gemini"
)`}
=======
    model="gemini",
)`}

>>>>>>> 36b9879b
</CodeBlock><|MERGE_RESOLUTION|>--- conflicted
+++ resolved
@@ -8,35 +8,21 @@
 
 The easiest way to use models is through the `get_model` function. When called without any arguments, this function returns the default Rhesis model.
 
-<<<<<<< HEAD
-<CodeBlock filename="get_model.py" language="python">
-{`from rhesis.sdk.models import get_model
-
-model = get_model()`}
-=======
 <CodeBlock filename="default_model.py" language="python">
 {`from rhesis.sdk.models import get_model
 
 model = get_model()`}
 
->>>>>>> 36b9879b
 </CodeBlock>
 
 To use a different provider, you can pass the provider name as an argument. This will use the default model for that provider.
 
-<<<<<<< HEAD
-<CodeBlock filename="get_model_provider.py" language="python">
-=======
 <CodeBlock filename="provider_model.py" language="python">
->>>>>>> 36b9879b
 {`from rhesis.sdk.models import get_model
 
 # Use default Gemini model
 model = get_model("gemini")`}
-<<<<<<< HEAD
-=======
 
->>>>>>> 36b9879b
 </CodeBlock>
 
 **Supported providers:**
@@ -49,34 +35,20 @@
 
 To use a specific model, provide its name in the format `provider/model_name`:
 
-<<<<<<< HEAD
-<CodeBlock filename="get_specific_model.py" language="python">
-{`from rhesis.sdk.models import get_model
-
-model = get_model("gemini/gemini-2.0-flash")`}
-=======
 <CodeBlock filename="specific_model.py" language="python">
 {`from rhesis.sdk.models import get_model
 
 model = get_model("gemini/gemini-2.0-flash")`}
 
->>>>>>> 36b9879b
 </CodeBlock>
 
 The above code is equivalent to:
 
-<<<<<<< HEAD
-<CodeBlock filename="get_specific_model_alt.py" language="python">
-{`from rhesis.sdk.models import get_model
-
-model = get_model(provider="gemini", model_name="gemini-2.0-flash")`}
-=======
 <CodeBlock filename="specific_model_alt.py" language="python">
 {`from rhesis.sdk.models import get_model
 
 model = get_model(provider="gemini", model_name="gemini-2.0-flash")`}
 
->>>>>>> 36b9879b
 </CodeBlock>
 
 ### Direct import
@@ -91,10 +63,7 @@
 
 # Use specific Gemini model
 gemini_model = GeminiLLM('gemini-2.0-flash')`}
-<<<<<<< HEAD
-=======
 
->>>>>>> 36b9879b
 </CodeBlock>
 
 ### Generate content with models
@@ -111,10 +80,7 @@
 model = get_model()
 output = model.generate(prompt="What is the capital of France?")
 # Output: "The capital of France is Paris."`}
-<<<<<<< HEAD
-=======
 
->>>>>>> 36b9879b
 </CodeBlock>
 
 **Generate structured output using schemas:**
@@ -136,21 +102,14 @@
     prompt="The list of 5 biggest cities in Germany?",
     schema=CityResponse
 )`}
-<<<<<<< HEAD
-=======
 
->>>>>>> 36b9879b
 </CodeBlock>
 
 ### Using models with synthesizers and metrics
 
 Models become most useful when combined with synthesizers and metrics:
 
-<<<<<<< HEAD
-<CodeBlock filename="models_with_synthesizers.py" language="python">
-=======
 <CodeBlock filename="models_with_tools.py" language="python">
->>>>>>> 36b9879b
 {`from rhesis.sdk.models import get_model
 from rhesis.sdk.synthesizers import PromptSynthesizer
 from rhesis.sdk.metrics import RhesisPromptMetricNumeric
@@ -166,12 +125,7 @@
 metric = RhesisPromptMetricNumeric(
     name="answer_quality_evaluator",
     evaluation_prompt="Evaluate the answer for accuracy, completeness, clarity, and relevance.",
-<<<<<<< HEAD
-    model="gemini"
-)`}
-=======
     model="gemini",
 )`}
 
->>>>>>> 36b9879b
 </CodeBlock>