"""
Penelope configuration module.

This module provides global configuration for Penelope that can be set via
environment variables or programmatically.
"""

import logging
import os
from typing import Optional


class PenelopeConfig:
    """
    Global configuration for Penelope.

    Configuration can be set via:
    1. Environment variables (PENELOPE_*)
    2. Programmatically via setter methods

    Configuration Options:
        - Log Level: DEBUG, INFO, WARNING, ERROR, CRITICAL
        - Default Model: Model provider (default: "vertex_ai")
        - Default Model Name: Specific model (default: "gemini-2.0-flash")
        - Default Max Iterations: Maximum turns before stopping (default: 10)

    Environment Variables:
        - PENELOPE_LOG_LEVEL: Set log level (default: INFO)
        - PENELOPE_DEFAULT_MODEL: Set model provider (default: vertex_ai)
        - PENELOPE_DEFAULT_MODEL_NAME: Set model name (default: gemini-2.0-flash)
        - PENELOPE_DEFAULT_MAX_ITERATIONS: Set max iterations (default: 10)

    Example:
        # Via environment variable
        export PENELOPE_LOG_LEVEL=DEBUG
        export PENELOPE_DEFAULT_MODEL=anthropic
        export PENELOPE_DEFAULT_MODEL_NAME=claude-4
        export PENELOPE_DEFAULT_MAX_ITERATIONS=30

        # Via code
        from rhesis.penelope import PenelopeConfig
        PenelopeConfig.set_log_level("DEBUG")
        PenelopeConfig.set_default_model("anthropic", "claude-4")
        PenelopeConfig.set_default_max_iterations(30)
    """

    # Configuration constants
    DEFAULT_MAX_ITERATIONS = 10
    DEFAULT_CONTEXT_WINDOW_MESSAGES = 10  # Last N messages for context
    DEFAULT_MODEL_PROVIDER = "vertex_ai"
    DEFAULT_MODEL_NAME = "gemini-2.0-flash"

    # Default values
    _log_level: Optional[str] = None
    _default_model: Optional[str] = None
    _default_model_name: Optional[str] = None
    _default_max_iterations: Optional[int] = None
    _initialized: bool = False

    @classmethod
    def get_log_level(cls) -> str:
        """
        Get the log level for Penelope.

        Checks (in order):
        1. Programmatically set value
        2. PENELOPE_LOG_LEVEL env var
        3. Default: INFO

        Returns:
            Log level string (DEBUG, INFO, WARNING, ERROR, CRITICAL)
        """
        if cls._log_level is not None:
            return cls._log_level

        return os.getenv("PENELOPE_LOG_LEVEL", "INFO").upper()

    @classmethod
    def get_default_model(cls) -> str:
        """
        Get the default model provider for Penelope.

        Checks (in order):
        1. Programmatically set value
        2. PENELOPE_DEFAULT_MODEL env var
        3. Default: "vertex_ai"

        Returns:
            Model provider string (e.g., "vertex_ai", "anthropic", "openai")
        """
        if cls._default_model is not None:
            return cls._default_model

<<<<<<< HEAD
        return os.getenv("PENELOPE_DEFAULT_MODEL", cls.DEFAULT_MODEL_PROVIDER)
=======
        return os.getenv("PENELOPE_DEFAULT_MODEL", "rhesis")
>>>>>>> 7f41b0b7

    @classmethod
    def get_default_model_name(cls) -> str:
        """
        Get the default model name for Penelope.

        Checks (in order):
        1. Programmatically set value
        2. PENELOPE_DEFAULT_MODEL_NAME env var
        3. Default: "gemini-2.0-flash"

        Returns:
            Model name string (e.g., "gemini-2.0-flash", "claude-4")
        """
        if cls._default_model_name is not None:
            return cls._default_model_name

        return os.getenv("PENELOPE_DEFAULT_MODEL_NAME", cls.DEFAULT_MODEL_NAME)

    @classmethod
    def get_default_max_iterations(cls) -> int:
        """
        Get the default max iterations for Penelope.

        Checks (in order):
        1. Programmatically set value
        2. PENELOPE_DEFAULT_MAX_ITERATIONS env var
        3. Default: 10

        Returns:
            Maximum number of iterations before stopping
        """
        if cls._default_max_iterations is not None:
            return cls._default_max_iterations

        env_value = os.getenv("PENELOPE_DEFAULT_MAX_ITERATIONS")
        if env_value is not None:
            try:
                return int(env_value)
            except ValueError:
                # Invalid value in env var, use default
                return cls.DEFAULT_MAX_ITERATIONS

        return cls.DEFAULT_MAX_ITERATIONS

    @classmethod
    def set_log_level(cls, level: str):
        """
        Programmatically set the log level.

        Args:
            level: Log level (DEBUG, INFO, WARNING, ERROR, CRITICAL)

        Note:
            - DEBUG: Shows all logs including from external libraries
            - INFO+: Suppresses external library debug logs
        """
        cls._log_level = level.upper()
        cls._apply_logging_config()

    @classmethod
    def set_default_model(cls, model: str, model_name: str):
        """
        Programmatically set the default model configuration.

        Args:
            model: Model provider (e.g., "vertex_ai", "anthropic", "openai")
            model_name: Specific model name (e.g., "gemini-2.0-flash", "claude-4")

        Example:
            >>> PenelopeConfig.set_default_model("anthropic", "claude-4")
        """
        cls._default_model = model
        cls._default_model_name = model_name

    @classmethod
    def set_default_max_iterations(cls, max_iterations: int):
        """
        Programmatically set the default max iterations.

        Args:
            max_iterations: Maximum number of turns before stopping (must be positive)

        Raises:
            ValueError: If max_iterations is not positive

        Example:
            >>> PenelopeConfig.set_default_max_iterations(30)
        """
        if max_iterations <= 0:
            raise ValueError("max_iterations must be positive")
        cls._default_max_iterations = max_iterations

    @classmethod
    def initialize(cls):
        """
        Initialize Penelope configuration.

        This is called automatically when the module is imported,
        but can be called manually to re-apply configuration.
        """
        if cls._initialized:
            return

        cls._apply_logging_config()
        cls._initialized = True

    @classmethod
    def _apply_logging_config(cls):
        """Apply the current logging configuration."""
        log_level = cls.get_log_level()

        # Set Penelope's log level
        logging.getLogger("rhesis.penelope").setLevel(getattr(logging, log_level))

        # If not DEBUG, suppress verbose external library logs
        # DEBUG mode shows everything for troubleshooting
        if log_level != "DEBUG":
            cls._suppress_external_loggers()
        else:
            # In DEBUG mode, set external loggers to DEBUG as well
            cls._enable_external_loggers()

    @staticmethod
    def _suppress_external_loggers():
        """Suppress verbose logging from external libraries (INFO+ mode)."""
        external_loggers = [
            "LiteLLM",
            "httpx",
            "httpcore",
            "httpcore.connection",
            "httpcore.http11",
        ]

        for logger_name in external_loggers:
            logging.getLogger(logger_name).setLevel(logging.WARNING)

    @staticmethod
    def _enable_external_loggers():
        """Enable debug logging for external libraries (DEBUG mode)."""
        external_loggers = [
            "LiteLLM",
            "httpx",
            "httpcore",
            "httpcore.connection",
            "httpcore.http11",
        ]

        for logger_name in external_loggers:
            logging.getLogger(logger_name).setLevel(logging.DEBUG)

    @classmethod
    def reset(cls):
        """Reset configuration to defaults (useful for testing)."""
        cls._log_level = None
        cls._default_model = None
        cls._default_model_name = None
        cls._default_max_iterations = None
        cls._initialized = False


# Initialize configuration on module import
PenelopeConfig.initialize()<|MERGE_RESOLUTION|>--- conflicted
+++ resolved
@@ -47,8 +47,8 @@
     # Configuration constants
     DEFAULT_MAX_ITERATIONS = 10
     DEFAULT_CONTEXT_WINDOW_MESSAGES = 10  # Last N messages for context
-    DEFAULT_MODEL_PROVIDER = "vertex_ai"
-    DEFAULT_MODEL_NAME = "gemini-2.0-flash"
+    DEFAULT_MODEL_PROVIDER = "rhesis"
+    DEFAULT_MODEL_NAME = "default"
 
     # Default values
     _log_level: Optional[str] = None
@@ -84,18 +84,14 @@
         1. Programmatically set value
         2. PENELOPE_DEFAULT_MODEL env var
         3. Default: "vertex_ai"
-
-        Returns:
-            Model provider string (e.g., "vertex_ai", "anthropic", "openai")
+.
+        Returns:
+            Model provider string (e.g., "rhesis", "vertex_ai", "anthropic", "openai")
         """
         if cls._default_model is not None:
             return cls._default_model
 
-<<<<<<< HEAD
         return os.getenv("PENELOPE_DEFAULT_MODEL", cls.DEFAULT_MODEL_PROVIDER)
-=======
-        return os.getenv("PENELOPE_DEFAULT_MODEL", "rhesis")
->>>>>>> 7f41b0b7
 
     @classmethod
     def get_default_model_name(cls) -> str:
