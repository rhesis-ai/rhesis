--- conflicted
+++ resolved
@@ -241,14 +241,6 @@
       });
 
       // Determine the current automated status
-<<<<<<< HEAD
-      const metrics = test.test_metrics?.metrics || {};
-      const metricValues = Object.values(metrics);
-      const totalMetrics = metricValues.length;
-      const passedMetrics = metricValues.filter(m => m.is_successful).length;
-      const automatedPassed =
-        totalMetrics > 0 && passedMetrics === totalMetrics;
-=======
       // For multi-turn tests
       let automatedPassed = false;
       if (isMultiTurn && test.test_output?.goal_evaluation) {
@@ -262,7 +254,6 @@
         const passedMetrics = metricValues.filter(m => m.is_successful).length;
         automatedPassed = totalMetrics > 0 && passedMetrics === totalMetrics;
       }
->>>>>>> b86db249
 
       // Find appropriate status ID using centralized utility
       const targetStatus = findStatusByCategory(
