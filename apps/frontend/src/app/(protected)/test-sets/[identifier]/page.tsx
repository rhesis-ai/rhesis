import TestSetDetailCharts from './components/TestSetDetailCharts';
import TestSetTestsGrid from './components/TestSetTestsGrid';
import TestSetDetailsSection from './components/TestSetDetailsSection';
import CommentsWrapper from '@/components/comments/CommentsWrapper'; // Added import
import { TasksAndCommentsWrapper } from '@/components/tasks/TasksAndCommentsWrapper';
import { auth } from '@/auth';
import { ApiClientFactory } from '@/utils/api-client/client-factory';
import { Box, Grid, Paper, Typography, Button, TextField } from '@mui/material';
import { Metadata } from 'next';
import { PageContainer } from '@toolpad/core/PageContainer';
import PlayArrowIcon from '@mui/icons-material/PlayArrowOutlined';
import DownloadIcon from '@mui/icons-material/Download';
import BaseFreesoloAutocomplete from '@/components/common/BaseFreesoloAutocomplete';
import { PaginationParams } from '@/utils/api-client/interfaces/pagination';

interface TestSetsQueryParams extends Partial<PaginationParams> {
  $filter?: string;
}

interface PageProps {
  params: Promise<{ identifier: string }>;
  searchParams: Promise<{ [key: string]: string | string[] | undefined }>;
}

// Generate metadata for the page
export async function generateMetadata({ params }: { params: Promise<{ identifier: string }> }): Promise<Metadata> {
  try {
    const resolvedParams = await params;
    const identifier = resolvedParams.identifier;
    const session = await auth() as { session_token: string } | null;
    
    // If no session (like during warmup), return basic metadata
    if (!session?.session_token) {
      return {
        title: `Test Set | ${identifier}`,
        description: `Details for Test Set ${identifier}`,
      };
    }
    
    const apiFactory = new ApiClientFactory(session.session_token);
    const testSetsClient = apiFactory.getTestSetsClient();
    const response = await testSetsClient.getTestSets({ 
      limit: 1,
      $filter: `id eq ${resolvedParams.identifier}`
    } as TestSetsQueryParams);
    const testSet = response.data[0];
    if (!testSet) {
      throw new Error('Test set not found');
    }
    
    return {
      title: testSet.name,
      description: testSet.description || 'Test Set Details',
      // Add other metadata that might be useful
      openGraph: {
        title: testSet.name,
        description: testSet.description || 'Test Set Details',
      },
    };
  } catch (error) {
    return {
      title: 'Test Set Details',
    };
  }
}

export default async function TestSetPage({ params }: { params: any }) {
  // Ensure params is properly awaited
  const resolvedParams = await Promise.resolve(params);
  const identifier = resolvedParams.identifier;
  
  const session = await auth();
  
  // If no session (like during warmup), redirect to login
  if (!session?.session_token) {
    throw new Error('Authentication required');
  }
  
  const apiFactory = new ApiClientFactory(session.session_token);
  const testSetsClient = apiFactory.getTestSetsClient();
  const response = await testSetsClient.getTestSets({ 
    limit: 1,
    $filter: `id eq ${identifier}`
  } as TestSetsQueryParams);
  const testSet = response.data[0];
  if (!testSet) {
    throw new Error('Test set not found');
  }

  // Log the test set data to help diagnose status issues
  console.log('Test Set JSON Data:', JSON.stringify(testSet, null, 2));

  // Serialize the testSet data to ensure consistent rendering
  const serializedTestSet = JSON.parse(JSON.stringify(testSet));

  // Define title and breadcrumbs for PageContainer
  const title = testSet.name || `Test Set ${identifier}`;
  const breadcrumbs = [
    { title: 'Test Sets', path: '/test-sets' },
    { title, path: `/test-sets/${identifier}` }
  ];

  return (
    <PageContainer title={title} breadcrumbs={breadcrumbs}>
      <Box sx={{ flexGrow: 1, pt: 3 }}>
        {/* Charts Section */}
        <Box sx={{ mb: 4 }}>
          <TestSetDetailCharts 
            testSetId={identifier} 
            sessionToken={session.session_token} 
          />
        </Box>

        <Grid container spacing={3}>
          {/* Main Content Column */}
<<<<<<< HEAD
          <Grid item xs={12}>
            <Paper sx={{ p: 3, mb: 4 }}>
=======
          <Grid item xs={12} md={9}>
            <Paper elevation={2} sx={{ p: 3, mb: 4 }}>
>>>>>>> 6022ab12
              <TestSetDetailsSection 
                testSet={serializedTestSet} 
                sessionToken={session.session_token}
              />
            </Paper>

            {/* Tests Grid Paper */}
            <Paper elevation={2} sx={{ p: 3, mb: 4 }}>
              <TestSetTestsGrid
                testSetId={identifier}
                sessionToken={session.session_token}
              />
            </Paper>

            {/* Tasks and Comments Section */}
            <TasksAndCommentsWrapper
              entityType="TestSet"
              entityId={testSet.id}
              sessionToken={session.session_token}
              currentUserId={session.user?.id || ''}
              currentUserName={session.user?.name || ''}
              currentUserPicture={session.user?.picture || undefined}
            />
          </Grid>
<<<<<<< HEAD
=======

          {/* Workflow Column */}
          <Grid item xs={12} md={3}>
            <Paper elevation={2} sx={{ p: 3 }}>
              <Typography variant="h6" gutterBottom>
                Workflow
              </Typography>
              <TestSetWorkflowSection 
                sessionToken={session.session_token} 
                testSetId={identifier}
                status={typeof testSet.status === 'string' ? testSet.status : testSet.status.name}
                priority={testSet.priority}
                assignee={testSet.assignee}
                owner={testSet.owner}
              />
            </Paper>
          </Grid>
>>>>>>> 6022ab12
        </Grid>
      </Box>
    </PageContainer>
  );
} <|MERGE_RESOLUTION|>--- conflicted
+++ resolved
@@ -1,6 +1,7 @@
 import TestSetDetailCharts from './components/TestSetDetailCharts';
 import TestSetTestsGrid from './components/TestSetTestsGrid';
 import TestSetDetailsSection from './components/TestSetDetailsSection';
+import TestSetWorkflowSection from './components/TestSetWorkflowSection';
 import CommentsWrapper from '@/components/comments/CommentsWrapper'; // Added import
 import { TasksAndCommentsWrapper } from '@/components/tasks/TasksAndCommentsWrapper';
 import { auth } from '@/auth';
@@ -113,13 +114,8 @@
 
         <Grid container spacing={3}>
           {/* Main Content Column */}
-<<<<<<< HEAD
-          <Grid item xs={12}>
-            <Paper sx={{ p: 3, mb: 4 }}>
-=======
           <Grid item xs={12} md={9}>
             <Paper elevation={2} sx={{ p: 3, mb: 4 }}>
->>>>>>> 6022ab12
               <TestSetDetailsSection 
                 testSet={serializedTestSet} 
                 sessionToken={session.session_token}
@@ -144,8 +140,6 @@
               currentUserPicture={session.user?.picture || undefined}
             />
           </Grid>
-<<<<<<< HEAD
-=======
 
           {/* Workflow Column */}
           <Grid item xs={12} md={3}>
@@ -163,7 +157,6 @@
               />
             </Paper>
           </Grid>
->>>>>>> 6022ab12
         </Grid>
       </Box>
     </PageContainer>
