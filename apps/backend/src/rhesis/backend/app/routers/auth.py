import os

from fastapi import APIRouter, Depends, HTTPException, Request, status
from jose import JWTError
from sqlalchemy.orm import Session
from starlette.responses import RedirectResponse

from rhesis.backend.app.auth.oauth import extract_user_data, get_auth0_user_info, oauth
from rhesis.backend.app.auth.token_utils import (
    create_session_token,
    get_secret_key,
    verify_jwt_token,
)
from rhesis.backend.app.auth.url_utils import build_redirect_url
from rhesis.backend.app.auth.user_utils import find_or_create_user
from rhesis.backend.app.dependencies import (
    get_db_session,
)
from rhesis.backend.logging import logger

router = APIRouter(prefix="/auth", tags=["authentication"])


def get_callback_url(request: Request) -> str:
    """
    Generate the OAuth callback URL.
    In local development, use request.base_url to match the incoming host.
    In production, use RHESIS_BASE_URL for proper domain handling.
    """
    rhesis_base_url = os.getenv("RHESIS_BASE_URL")
    if rhesis_base_url and (
        "localhost" not in str(request.base_url) and "127.0.0.1" not in str(request.base_url)
    ):
        # Production: use RHESIS_BASE_URL
        base_url = rhesis_base_url.rstrip("/")
    else:
        # Local development: use the actual request host to ensure cookie domain matches
        base_url = str(request.base_url).rstrip("/")

    callback_url = f"{base_url}/auth/callback"

    # Only rewrite http to https if not localhost (including 127.0.0.1)
    if (
        callback_url.startswith("http://")
        and "localhost" not in callback_url
        and "127.0.0.1" not in callback_url
    ):
        callback_url = "https://" + callback_url[7:]

    return callback_url


def get_callback_url(request: Request) -> str:
    """
    Generate the OAuth callback URL.
    In local development, use request.base_url to match the incoming host.
    In production, use RHESIS_BASE_URL for proper domain handling.
    """
    rhesis_base_url = os.getenv("RHESIS_BASE_URL")
    if rhesis_base_url and ("localhost" not in str(request.base_url) and "127.0.0.1" not in str(request.base_url)):
        # Production: use RHESIS_BASE_URL
        base_url = rhesis_base_url.rstrip("/")
    else:
        # Local development: use the actual request host to ensure cookie domain matches
        base_url = str(request.base_url).rstrip("/")
    
    callback_url = f"{base_url}/auth/callback"
    
    # Only rewrite http to https if not localhost (including 127.0.0.1)
    if (
        callback_url.startswith("http://")
        and "localhost" not in callback_url
        and "127.0.0.1" not in callback_url
    ):
        callback_url = "https://" + callback_url[7:]
    
    return callback_url


@router.get("/login")
async def login(request: Request, connection: str = None, return_to: str = "/home"):
    """Redirect users to Auth0 login page"""
    # Store the origin in session for callback
    origin = request.headers.get("origin") or request.headers.get("referer")
    if origin:
        request.session["original_frontend"] = origin

    callback_url = get_callback_url(request)

    # Store return_to in session
    request.session["return_to"] = return_to

    if not os.getenv("AUTH0_DOMAIN"):
        raise HTTPException(status_code=500, detail="AUTH0_DOMAIN not configured")

    try:
        # Add connection parameter if provided
        auth_params = {
            "redirect_uri": callback_url,
            "audience": f"https://{os.getenv('AUTH0_DOMAIN')}/api/v2/",
            "prompt": "login",
        }
        if connection:
            auth_params["connection"] = connection

        # Let oauth.authorize_redirect handle state parameter
        return await oauth.auth0.authorize_redirect(request, **auth_params)

    except Exception as e:
        logger.error(f"Login error: {str(e)}", exc_info=True)
        raise HTTPException(status_code=400, detail=str(e))


@router.get("/callback")
async def auth_callback(request: Request, db: Session = Depends(get_db_session)):
    """Handle the Auth0 callback after successful authentication"""
    try:
        # Step 1: Get token and user info from Auth0
        token, userinfo = await get_auth0_user_info(request)

        # Step 2: Extract and normalize user data
        auth0_id, email, user_profile = extract_user_data(userinfo)

        # Step 3: Find or create user
        user = find_or_create_user(db, auth0_id, email, user_profile)

        # Step 4: Set up session and create token
        request.session["user_id"] = str(user.id)
        session_token = create_session_token(user)

        # Step 5: Determine redirect URL
        redirect_url = build_redirect_url(request, session_token)

        return RedirectResponse(url=redirect_url)

    except Exception as e:
        logger.error(f"Auth callback error: {str(e)}", exc_info=True)
        raise HTTPException(status_code=400, detail=str(e))


@router.get("/logout")
async def logout(request: Request, post_logout: bool = False, session_token: str = None):
    """Log out the user and clear their session"""
    from fastapi.responses import JSONResponse

    # Clear session data
    request.session.clear()

    # If session token is provided, validate it and clear any related server-side data
    if session_token:
        try:
            secret_key = get_secret_key()
            payload = verify_jwt_token(session_token, secret_key)
            user_info = payload.get("user", {})
            user_id = user_info.get("id")

            if user_id:
                logger.info(f"Logout called for user {user_id} via JWT token")
                # Here you could add additional cleanup if needed
                # For example, invalidating refresh tokens, clearing user-specific cache, etc.

        except JWTError as e:
            logger.warning(f"Invalid session token provided during logout: {str(e)}")
            # Continue with logout even if token is invalid
        except Exception as e:
            logger.error(f"Error processing session token during logout: {str(e)}")
            # Continue with logout even if there's an error

    # Create response with cookie clearing headers
    accept_header = request.headers.get("accept", "")
    frontend_url = os.getenv("FRONTEND_URL", "http://localhost:3000")
    frontend_env = os.getenv("FRONTEND_ENV", "development")

    # Check if this is an API call (from frontend middleware)
    if "application/json" in accept_header or "api" in request.url.path:
        response = JSONResponse(content={"success": True, "message": "Logged out successfully"})
    else:
        # Redirect to frontend home page
        return_to_url = frontend_url + "/"
        response = RedirectResponse(url=return_to_url)

    # Clear all authentication-related cookies on the server side
    # This ensures logout works even if client-side cookie clearing fails
    cookies_to_clear = [
        "next-auth.session-token",
        "next-auth.csrf-token",
        "next-auth.callback-url",
        "authjs.session-token",
        "authjs.csrf-token",
        "__Host-next-auth.csrf-token",
        "__Secure-next-auth.callback-url",
        "__Secure-next-auth.session-token",
        "session",
    ]

    for cookie_name in cookies_to_clear:
        # Clear cookie with default settings
        response.set_cookie(
            key=cookie_name, value="", max_age=0, expires=0, path="/", httponly=True, samesite="lax"
        )

        # For staging and production, also clear with domain settings
        if frontend_env in ["staging", "production"]:
            domain = "rhesis.ai" if frontend_env == "production" else "stg.rhesis.ai"

            response.set_cookie(
                key=cookie_name,
                value="",
                max_age=0,
                expires=0,
                path="/",
                domain=domain,
                httponly=True,
                secure=True,
                samesite="lax",
            )
            # Also clear with leading dot for broader coverage
            response.set_cookie(
                key=cookie_name,
                value="",
                max_age=0,
                expires=0,
                path="/",
                domain=f".{domain}",
                httponly=True,
                secure=True,
                samesite="lax",
            )

    logger.info("Logout completed, cookies cleared")
    return response


@router.get("/verify")
async def verify_auth(
    request: Request,
    session_token: str,
    return_to: str = "/home",
    secret_key: str = Depends(get_secret_key),
):
    """Verify JWT session token and return user info"""
    logger.info(f"Verify request received. Token: {session_token[:8]}...")

    try:
        # Use the shared verification function
        payload = verify_jwt_token(session_token, secret_key)

        # Return the user info from the token
        return {"authenticated": True, "user": payload["user"], "return_to": return_to}

    except JWTError as e:
        logger.error(f"JWT verification failed: {str(e)}")
        if "Expired token" in str(e):
            raise HTTPException(
                status_code=status.HTTP_401_UNAUTHORIZED, detail="Token has expired"
            )
        raise HTTPException(status_code=status.HTTP_401_UNAUTHORIZED, detail="Invalid token")
    except Exception as e:
        logger.error(f"Error verifying token: {str(e)}")
        raise HTTPException(
            status_code=status.HTTP_401_UNAUTHORIZED, detail="Authentication failed"
        )


@router.get("/demo")
async def demo_redirect(request: Request):
    """Redirect to Auth0 login with demo user pre-filled"""
    try:
        logger.info("Demo redirect requested")

        # Demo user email
        DEMO_EMAIL = os.getenv("DEMO_USER_EMAIL", "demo@rhesis.ai")

        # Store the origin in session for callback
        origin = request.headers.get("origin") or request.headers.get("referer")
        if origin:
            request.session["original_frontend"] = origin
<<<<<<< HEAD
        
        callback_url = get_callback_url(request)
        
        # Store return_to in session - demo users go to dashboard
        request.session["return_to"] = "/dashboard"
        
=======

        callback_url = get_callback_url(request)

        # Store return_to in session - demo users go to dashboard
        request.session["return_to"] = "/dashboard"

>>>>>>> 8ed24536
        if not os.getenv("AUTH0_DOMAIN"):
            raise HTTPException(status_code=500, detail="AUTH0_DOMAIN not configured")

        # Auth0 authorization parameters with login_hint for demo user
        auth_params = {
            "redirect_uri": callback_url,
            "audience": f"https://{os.getenv('AUTH0_DOMAIN')}/api/v2/",
            "login_hint": DEMO_EMAIL,  # Pre-fills the email field
            "prompt": "login",  # Always show login screen
        }

        # Use the existing OAuth redirect but with demo-specific parameters
        response = await oauth.auth0.authorize_redirect(request, **auth_params)

        logger.info(f"Demo redirect created with login_hint: {DEMO_EMAIL}")
        return response

    except Exception as e:
        logger.error(f"Demo redirect error: {str(e)}", exc_info=True)
        raise HTTPException(status_code=400, detail=f"Demo redirect failed: {str(e)}")<|MERGE_RESOLUTION|>--- conflicted
+++ resolved
@@ -275,21 +275,12 @@
         origin = request.headers.get("origin") or request.headers.get("referer")
         if origin:
             request.session["original_frontend"] = origin
-<<<<<<< HEAD
-        
+
         callback_url = get_callback_url(request)
-        
+
         # Store return_to in session - demo users go to dashboard
         request.session["return_to"] = "/dashboard"
-        
-=======
-
-        callback_url = get_callback_url(request)
-
-        # Store return_to in session - demo users go to dashboard
-        request.session["return_to"] = "/dashboard"
-
->>>>>>> 8ed24536
+
         if not os.getenv("AUTH0_DOMAIN"):
             raise HTTPException(status_code=500, detail="AUTH0_DOMAIN not configured")
 
