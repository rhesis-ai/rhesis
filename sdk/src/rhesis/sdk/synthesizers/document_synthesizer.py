import random
from pathlib import Path
from typing import Dict, List, Literal, Optional, Union

from rhesis.sdk.entities.test_set import TestSet
from rhesis.sdk.models.base import BaseLLM
from rhesis.sdk.models.factory import get_model
from rhesis.sdk.services.context_generator import ContextGenerator
from rhesis.sdk.services.extractor import DocumentExtractor
from rhesis.sdk.synthesizers.base import TestSetSynthesizer
from rhesis.sdk.synthesizers.config_synthesizer import GenerationConfig
from rhesis.sdk.synthesizers.prompt_synthesizer import PromptSynthesizer
from rhesis.sdk.synthesizers.utils import create_test_set
from rhesis.sdk.types import Document
from rhesis.sdk.utils import count_tokens


class DocumentSynthesizer(TestSetSynthesizer):
    """Simple synthesizer that generates test cases from documents"""

    def __init__(
        self,
        prompt: str,
        batch_size: int = 20,
        system_prompt: Optional[str] = None,
        max_context_tokens: int = 1000,
        strategy: Literal["sequential", "random"] = "random",
        model: Optional[Union[str, BaseLLM]] = None,
        config: Optional[GenerationConfig] = None,
    ):
        """
        Initialize the document synthesizer.

        Args:
            prompt: The generation prompt to use for test case generation
            batch_size: Maximum number of tests to generate in a single LLM call
            system_prompt: Optional custom system prompt template to override the default
            max_context_tokens: Maximum tokens per context used by the ContextGenerator
            strategy: Context selection strategy - "sequential" (from start) or "random" (shuffled)
        """
        if isinstance(model, str) or model is None:
            self.model = get_model(model)
        else:
            self.model = model

        self.prompt_synthesizer = PromptSynthesizer(
            prompt=prompt, batch_size=batch_size, model=model
        )
        super().__init__(batch_size=self.prompt_synthesizer.batch_size)

        self.context_generator = ContextGenerator(max_context_tokens=max_context_tokens)
        self.max_context_tokens = max_context_tokens
        self.strategy = strategy
        self.document_extractor = DocumentExtractor()
        self.config = config

    def _compute_tests_distribution(
        self,
        num_contexts: int,
        num_tests: int,
        tests_per_context: Optional[int] = 2,
    ) -> List[int]:
        """Compute how many tests to generate per context without exceeding num_tests."""
        if num_contexts == 0:
            raise ValueError("No contexts available for test generation.")
        if tests_per_context is not None:
            max_total = tests_per_context * num_contexts
            budget = min(num_tests, max_total)
            effective = min(tests_per_context, budget // num_contexts)
            tests_per_contexts = [effective] * num_contexts
            used = effective * num_contexts
            remainder = max(0, budget - used)
            for i in range(min(remainder, num_contexts)):
                tests_per_contexts[i] += 1
            return tests_per_contexts

        base = num_tests // num_contexts
        remainder = num_tests % num_contexts
        return [base + (1 if i < remainder else 0) for i in range(num_contexts)]

    def _compute_coverage(
        self,
        processed_documents: List[Dict[str, str]],
        contexts_with_sources: List[Dict[str, str]],
        tests_per_contexts: List[int],
    ) -> tuple[float, int]:
        """Compute coverage percent and number of used contexts based on token counts."""
        total_tokens = sum(count_tokens(doc["content"]) for doc in processed_documents)
        if total_tokens is None or total_tokens == 0:
            raise ValueError("Failed to count tokens - content may be malformed or invalid")

        used_context_tokens = 0
        used_contexts = 0
        for i, context_doc in enumerate(contexts_with_sources):
            if i < len(tests_per_contexts) and tests_per_contexts[i] > 0:
                context_tokens = count_tokens(context_doc["content"])
                if context_tokens:
                    used_context_tokens += context_tokens
                used_contexts += 1

        coverage_percent = (
            round((used_context_tokens / total_tokens) * 100, 2) if total_tokens else 0.0
        )
        return coverage_percent, used_contexts

    def _print_generation_info(
        self,
        documents: List[Document],
        processed_documents: List[Dict[str, str]],
        contexts_with_sources: List[Dict[str, str]],
        tests_per_contexts: List[int],
        num_tests: int,
        tests_per_context: Optional[int],
    ) -> None:
        """Print informative summary about document processing and test generation plan."""
        total_tokens = sum(count_tokens(doc["content"]) for doc in processed_documents)
        if total_tokens is None or total_tokens == 0:
            raise ValueError("Failed to count tokens - content may be malformed or invalid")

        actual_tests = sum(tests_per_contexts)
        num_contexts = len(contexts_with_sources)

        print("\n📄 Document Analysis:")
        print(f"   • {len(documents)} document(s) processed")
        print(f"   • {total_tokens:,} total tokens extracted")
        print(f"   • {num_contexts} context(s) created (max {self.max_context_tokens} tokens each)")
        print(f"   • Strategy: {self.strategy} context selection")

        print("\n🧪 Test Generation Plan:")
        if tests_per_context is not None:
            ideal_total = tests_per_context * num_contexts

            requested_msg = (
                f"   • Requested: {tests_per_context} tests/context × "
                f"{num_contexts} contexts = {ideal_total} tests"
            )

            if ideal_total > num_tests:
                print(requested_msg)
                print(f"   • ⚠️  Capped at num_tests limit: {actual_tests} tests will be generated")
                print(
                    "   • Effective tests per context: "
                    f"~{actual_tests // num_contexts} (remainder distributed to first contexts)"
                )
            elif ideal_total < num_tests:
                print(requested_msg)
                print(
                    f"   • ✅ Within num_tests limit ({num_tests}): generating {actual_tests} tests"
                )
            else:
                print(
                    f"   • Generating {tests_per_context} tests/context × "
                    f"{num_contexts} contexts = {actual_tests} tests"
                )
        else:
            print(f"   • Distributing {num_tests} tests evenly across {num_contexts} contexts")
            print(
                f"   • ~{num_tests // num_contexts} tests per context "
                "(remainder distributed to first contexts)"
            )

        print(f"   • Total tests to generate: {actual_tests}")

        # Warn if many contexts won't be used due to low num_tests
        unused_contexts = sum(1 for count in tests_per_contexts if count == 0)
        if unused_contexts > 0:
            coverage_percent = ((num_contexts - unused_contexts) / num_contexts) * 100
            print("\n⚠️  Coverage Warning:")
            print(
                f"   • Only {num_contexts - unused_contexts}/{num_contexts} contexts will be used "
                f"({coverage_percent:.0f}% document coverage)"
            )
            print(f"   • {unused_contexts} context(s) skipped due to limited num_tests")
            print(
                "   • Consider: increase num_tests (>"
                f"{actual_tests}) or increase max_context_tokens (>"
                f"{self.max_context_tokens}) for fewer, larger contexts"
            )

        print()

    def process_documents(self, documents: List[Document]) -> List[Dict[str, str]]:
        """
        Process documents and extract text with source tracking.

        Args:
            documents: List of Document dataclass objects

        Returns:
            List of dictionaries with the following keys:
                - 'source': Source identifier (filename from path or name)
                - 'name': Name of the document.
                - 'description': Description of the document.
                - 'content': Raw text content of the document.
        """
        try:
            extracted_texts = self.document_extractor.extract(documents)
            return [
                {
                    "source": Path(doc.path).name if doc.path else doc.name,
                    "name": doc.name,
                    "description": doc.description,
                    "content": content,
                }
                for doc in documents
                for content in [extracted_texts.get(doc.name)]
                if content
            ]
        except Exception as e:
            print(f"Warning: Failed to extract some documents: {e}")
            return []

    def generate(
        self,
        documents: List[Document],
        num_tests: int = 5,
        tests_per_context: Optional[int] = None,
    ) -> "TestSet":
        """
        Generate synthetic data using the complete pipeline.

        Args:
            documents: List of Document objects with 'name', 'description',
                and either 'path' (file path) or 'content' (raw text)
            num_tests: Total number of tests to generate (hard budget)
            tests_per_context: Target tests per context.
                Generates tests_per_context * num_contexts total, never exceeding num_tests.

        Returns:
            TestSet: Generated tests with per-test context metadata and overall coverage info
        """

        # Process documents with source tracking
        processed_documents = self.process_documents(documents)

        if not processed_documents:
            raise ValueError("No content could be extracted from documents")

        # Generate contexts with source tracking
        contexts_with_sources = []
        for doc in processed_documents:
            if doc["content"].strip():
                doc_contexts = self.context_generator.generate_contexts(doc["content"])
                for context in doc_contexts:
                    contexts_with_sources.append(
                        {
                            "source": doc["source"],
                            "name": doc["name"],
                            "description": doc["description"],
                            "content": context,
                        }
                    )

        if not contexts_with_sources:
            raise ValueError("No contexts could be generated from the documents")

        # Apply strategy: shuffle contexts if random strategy is selected
        if self.strategy == "random":
            random.shuffle(contexts_with_sources)

        all_test_cases = []

        # Compute distribution of tests across contexts
        num_contexts = len(contexts_with_sources)
        if num_contexts <= 0:
            raise ValueError("No contexts available for test generation")

        tests_per_contexts = self._compute_tests_distribution(
            num_contexts=num_contexts,
            num_tests=num_tests,
            tests_per_context=tests_per_context,
        )

        # Inform user about test distribution
        self._print_generation_info(
            documents=documents,
            processed_documents=processed_documents,
            contexts_with_sources=contexts_with_sources,
            tests_per_contexts=tests_per_contexts,
            num_tests=num_tests,
            tests_per_context=tests_per_context,
        )

        # Generate tests for each context
<<<<<<< HEAD
        for i, context_doc in enumerate(contexts_with_sources):
=======
        for i, context in enumerate(contexts):
            print(i)
>>>>>>> d80d2dfd
            per_context = tests_per_contexts[i]
            if per_context <= 0:
                continue
            print(
                f"Generating tests for context {i + 1}/{len(contexts_with_sources)} "
                f"({len(context_doc['content'])} characters)"
            )

            result = self.prompt_synthesizer.generate(
<<<<<<< HEAD
                num_tests=per_context, context=context_doc["content"]
=======
                num_tests=per_context, context=context, config=self.config
>>>>>>> d80d2dfd
            )

            # Add context and document mapping to each test
            for test in result.tests:
                test["metadata"] = {
                    **(test.get("metadata") or {}),
                    "sources": [
                        {
                            "source": context_doc["source"],
                            "name": context_doc["name"],
                            "description": context_doc["description"],
                            "content": context_doc["content"],
                        }
                    ],
                    "generated_by": "DocumentSynthesizer",
                    "context_index": i,
                    "context_length": len(context_doc["content"]),
                }

            all_test_cases.extend(result.tests)

        # Compute coverage of document based on tokens for used contexts
        coverage_percent, used_contexts = self._compute_coverage(
            processed_documents, contexts_with_sources, tests_per_contexts
        )

        # Get document names for TestSet metadata
        document_names = [doc["name"] for doc in processed_documents]

        # Use the same approach as PromptSynthesizer
        return create_test_set(
            all_test_cases,
            model=self.model,
            synthesizer_name="DocumentSynthesizer",
            batch_size=self.batch_size,
            generation_prompt=self.prompt_synthesizer.prompt,
            num_tests=len(all_test_cases),
            requested_tests=num_tests,
            documents_used=document_names,
            coverage_percent=coverage_percent,
            contexts_total=len(contexts_with_sources),
            contexts_used=used_contexts,
            tests_per_context=tests_per_context,
        )


if __name__ == "__main__":
    config = GenerationConfig(
        project_context="Web application that allows users to search for and book flights.",
        test_behaviors="Robustness",
        test_purposes="To test the robustness of the LLM.",
        key_topics="Flights, Booking, Search",
        specific_requirements="The LLM should be able to detect frauds",
        test_type="config",
        output_format="json",
    )
    synthesizer = DocumentSynthesizer(prompt=" ", config=config, model="gemini")
    document = Document(
        name="test",
        description="test",
        path="/Users/arek/Downloads/sample.pdf",
    )
    tests = synthesizer.generate(documents=[document], num_tests=3)
    print(tests.tests)
    print("finished")<|MERGE_RESOLUTION|>--- conflicted
+++ resolved
@@ -282,12 +282,7 @@
         )
 
         # Generate tests for each context
-<<<<<<< HEAD
         for i, context_doc in enumerate(contexts_with_sources):
-=======
-        for i, context in enumerate(contexts):
-            print(i)
->>>>>>> d80d2dfd
             per_context = tests_per_contexts[i]
             if per_context <= 0:
                 continue
@@ -297,11 +292,7 @@
             )
 
             result = self.prompt_synthesizer.generate(
-<<<<<<< HEAD
-                num_tests=per_context, context=context_doc["content"]
-=======
-                num_tests=per_context, context=context, config=self.config
->>>>>>> d80d2dfd
+                num_tests=per_context, context=context_doc["content"], config=self.config
             )
 
             # Add context and document mapping to each test
