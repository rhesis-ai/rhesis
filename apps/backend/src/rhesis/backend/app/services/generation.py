import asyncio
import os
from functools import partial
from typing import Dict, List, Optional

from fastapi import HTTPException, status
from sqlalchemy.orm import Session

import rhesis.sdk
from rhesis.backend.app.crud import get_user_tokens
from rhesis.backend.app.models.user import User
<<<<<<< HEAD
from rhesis.sdk.synthesizers import DocumentSynthesizer, PromptSynthesizer


async def generate_tests(
    db: Session,
    user: User,
    prompt: str,
    num_tests: int = 5,
    documents: Optional[List[Dict]] = None
=======
from rhesis.sdk.synthesizers import PromptSynthesizer


async def generate_tests(
    db: Session, user: User, prompt: str, num_tests: int = 5, documents: Optional[List[Dict]] = None
>>>>>>> 1b70ea4e
) -> Dict:
    """
    Generate tests using the appropriate synthesizer based on input.

    Args:
        db: Database session
        user: Current user
        prompt: The generation prompt to use
        num_tests: Number of test cases to generate (default: 5)
        documents: Optional list of document objects. When provided, uses DocumentSynthesizer.
            Each document should contain:
            - name (str): Unique identifier or label for the document
            - description (str): Short description of the document's purpose or content
            - path (str): Local file path from upload endpoint
            - content (str): Pre-provided document content (optional)

    Returns:
        Dict: The generated test set as a dictionary

    Raises:
        HTTPException: If no valid tokens are found for the user
    """
    # Get a valid token for the user
    tokens = get_user_tokens(db, user.id, valid_only=True)
    if not tokens:
        raise HTTPException(
            status_code=status.HTTP_403_FORBIDDEN,
            detail="No valid API tokens found. Please create a new API token.",
        )

    # Set the SDK configuration at the module level
    rhesis.sdk.base_url = os.getenv("RHESIS_BASE_URL", "https://api.rhesis.ai")
    rhesis.sdk.api_key = tokens[0].token

    print("This is configured in Rhesis Base URL: ", rhesis.sdk.base_url)

<<<<<<< HEAD
    # Choose synthesizer based on whether documents are provided
    if documents:
        synthesizer = DocumentSynthesizer(prompt=prompt)
        generate_func = partial(synthesizer.generate, documents=documents, num_tests=num_tests)
    else:
        synthesizer = PromptSynthesizer(prompt=prompt)
        generate_func = partial(synthesizer.generate, num_tests=num_tests)
=======
    synthesizer = PromptSynthesizer(prompt=prompt, documents=documents)
>>>>>>> 1b70ea4e

    # Run the potentially blocking operation in a separate thread
    # to avoid blocking the event loop
    loop = asyncio.get_event_loop()
<<<<<<< HEAD
    test_set = await loop.run_in_executor(None, generate_func)
=======
    test_set = await loop.run_in_executor(None, partial(synthesizer.generate, num_tests=num_tests))
>>>>>>> 1b70ea4e

    return test_set.to_dict()<|MERGE_RESOLUTION|>--- conflicted
+++ resolved
@@ -9,7 +9,6 @@
 import rhesis.sdk
 from rhesis.backend.app.crud import get_user_tokens
 from rhesis.backend.app.models.user import User
-<<<<<<< HEAD
 from rhesis.sdk.synthesizers import DocumentSynthesizer, PromptSynthesizer
 
 
@@ -19,13 +18,6 @@
     prompt: str,
     num_tests: int = 5,
     documents: Optional[List[Dict]] = None
-=======
-from rhesis.sdk.synthesizers import PromptSynthesizer
-
-
-async def generate_tests(
-    db: Session, user: User, prompt: str, num_tests: int = 5, documents: Optional[List[Dict]] = None
->>>>>>> 1b70ea4e
 ) -> Dict:
     """
     Generate tests using the appropriate synthesizer based on input.
@@ -62,7 +54,6 @@
 
     print("This is configured in Rhesis Base URL: ", rhesis.sdk.base_url)
 
-<<<<<<< HEAD
     # Choose synthesizer based on whether documents are provided
     if documents:
         synthesizer = DocumentSynthesizer(prompt=prompt)
@@ -70,17 +61,10 @@
     else:
         synthesizer = PromptSynthesizer(prompt=prompt)
         generate_func = partial(synthesizer.generate, num_tests=num_tests)
-=======
-    synthesizer = PromptSynthesizer(prompt=prompt, documents=documents)
->>>>>>> 1b70ea4e
 
     # Run the potentially blocking operation in a separate thread
     # to avoid blocking the event loop
     loop = asyncio.get_event_loop()
-<<<<<<< HEAD
     test_set = await loop.run_in_executor(None, generate_func)
-=======
-    test_set = await loop.run_in_executor(None, partial(synthesizer.generate, num_tests=num_tests))
->>>>>>> 1b70ea4e
 
     return test_set.to_dict()