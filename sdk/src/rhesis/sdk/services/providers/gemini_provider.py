--- conflicted
+++ resolved
@@ -11,11 +11,7 @@
 
 import json
 import os
-<<<<<<< HEAD
-from typing import Optional, Union
-=======
 from typing import List, Literal, Optional, Union
->>>>>>> 9c02f070
 
 from litellm import completion
 from pydantic import BaseModel
@@ -27,12 +23,6 @@
 
 PROVIDER = "gemini"
 DEFAULT_MODEL_NAME = "gemini-2.0-flash"
-<<<<<<< HEAD
-
-
-class GeminiLLM(BaseLLM):
-    def __init__(self, model_name: str = DEFAULT_MODEL_NAME, api_key=None, **kwargs):
-=======
 
 
 class GeminiResponse(BaseModel):
@@ -48,7 +38,6 @@
 
 class GeminiLLM(BaseLLM):
     def __init__(self, model_name: str = DEFAULT_MODEL_NAME, api_key=None, base_url=None, **kwargs):
->>>>>>> 9c02f070
         self.api_key = api_key or os.getenv("GEMINI_API_KEY")
         if self.api_key is None:
             raise ValueError("GEMINI_API_KEY is not set")
@@ -79,9 +68,6 @@
             # return pydantic_model
             return answer_json
         else:
-<<<<<<< HEAD
-            return response_content
-=======
             return response_content
 
 
@@ -103,5 +89,4 @@
     )
     print(response)
     print(type(response))
-    # print(type(GeminiResponse.model_validate({"number_of_people": 10, "country": "France"})))
->>>>>>> 9c02f070
+    # print(type(GeminiResponse.model_validate({"number_of_people": 10, "country": "France"})))