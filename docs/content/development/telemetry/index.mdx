--- conflicted
+++ resolved
@@ -43,14 +43,11 @@
     Frontend --> Collector
     Collector -->|OTLP gRPC| Processor
     Processor -->|SQL| DB
-<<<<<<< HEAD
-=======
 
     style instances fill:#f0f7ff,stroke:#0066cc,stroke-width:2px
     style Collector fill:#e6f3ff,stroke:#0066cc,stroke-width:2px
     style Processor fill:#fff0e6,stroke:#ff8c00,stroke-width:2px
     style DB fill:#e6ffe6,stroke:#00cc66,stroke-width:2px
->>>>>>> 36b9879b
 ```
 
 ### Components
