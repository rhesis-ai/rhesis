from sqlalchemy import Column, ForeignKey, Integer, Table
from sqlalchemy.dialects.postgresql import JSONB
from sqlalchemy.orm import relationship

from .base import Base
from .guid import GUID
from .mixins import OrganizationMixin, TagsMixin

# Association table for test_set and test
test_test_set_association = Table(
    "test_test_set",
    Base.metadata,
    Column("test_id", GUID(), ForeignKey("test.id"), primary_key=True),
    Column("test_set_id", GUID(), ForeignKey("test_set.id"), primary_key=True),
    Column("user_id", GUID(), ForeignKey("user.id")),
    Column("organization_id", GUID(), ForeignKey("organization.id")),
)


class Test(Base, TagsMixin, OrganizationMixin):
    __tablename__ = "test"

    prompt_id = Column(GUID(), ForeignKey("prompt.id"))
    test_type_id = Column(GUID(), ForeignKey("type_lookup.id"))
    priority = Column(Integer)
    user_id = Column(GUID(), ForeignKey("user.id"))
    assignee_id = Column(GUID(), ForeignKey("user.id"))
    owner_id = Column(GUID(), ForeignKey("user.id"))
    test_configuration = Column(JSONB)
    parent_id = Column(GUID(), ForeignKey("test.id"))
    topic_id = Column(GUID(), ForeignKey("topic.id"))
    behavior_id = Column(GUID(), ForeignKey("behavior.id"))
    category_id = Column(GUID(), ForeignKey("category.id"))
    status_id = Column(GUID(), ForeignKey("status.id"))

    # Relationships
    prompt = relationship("Prompt", back_populates="tests")
    test_type = relationship("TypeLookup", back_populates="tests")
    user = relationship("User", foreign_keys=[user_id], back_populates="created_tests")
    assignee = relationship("User", foreign_keys=[assignee_id], back_populates="assigned_tests")
    owner = relationship("User", foreign_keys=[owner_id], back_populates="owned_tests")
    parent = relationship("Test", remote_side="[Test.id]", post_update=True)
    children = relationship("Test", foreign_keys=[parent_id], viewonly=True)
    topic = relationship("Topic", back_populates="tests")
    behavior = relationship("Behavior", back_populates="tests")
    category = relationship("Category", back_populates="tests")
    status = relationship("Status", back_populates="tests")
    test_contexts = relationship("TestContext", back_populates="test")
    test_results = relationship("TestResult", back_populates="test")
    test_sets = relationship(
        "TestSet", secondary=test_test_set_association, back_populates="tests", viewonly=True
    )
<<<<<<< HEAD
    comments = relationship(
        "Comment",
        primaryjoin="and_(Comment.entity_id == foreign(Test.id), Comment.entity_type == 'test')",
=======

    # Comment relationship (polymorphic)
    comments = relationship(
        "Comment",
        primaryjoin="and_(Comment.entity_id == foreign(Test.id), Comment.entity_type == 'Test')",
>>>>>>> 16853ccc
        viewonly=True,
    )<|MERGE_RESOLUTION|>--- conflicted
+++ resolved
@@ -50,16 +50,10 @@
     test_sets = relationship(
         "TestSet", secondary=test_test_set_association, back_populates="tests", viewonly=True
     )
-<<<<<<< HEAD
-    comments = relationship(
-        "Comment",
-        primaryjoin="and_(Comment.entity_id == foreign(Test.id), Comment.entity_type == 'test')",
-=======
 
     # Comment relationship (polymorphic)
     comments = relationship(
         "Comment",
         primaryjoin="and_(Comment.entity_id == foreign(Test.id), Comment.entity_type == 'Test')",
->>>>>>> 16853ccc
         viewonly=True,
     )