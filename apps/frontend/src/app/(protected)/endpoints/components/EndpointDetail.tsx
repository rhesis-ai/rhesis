'use client';

import React, { useState, useEffect } from 'react';
import {
  Box,
  Typography,
  Paper,
  Tabs,
  Tab,
  Grid,
  Button,
  TextField,
  Select,
  MenuItem,
  FormControl,
  InputLabel,
  CircularProgress,
  ListItemIcon,
  ListItemText,
  Chip,
<<<<<<< HEAD
=======
  Alert,
  Snackbar,
  IconButton,
  InputAdornment,
>>>>>>> d4ce032c
} from '@mui/material';
import { useTheme } from '@mui/material/styles';
import dynamic from 'next/dynamic';
import {
  Endpoint,
  EndpointEditData,
} from '@/utils/api-client/interfaces/endpoint';
import { Project } from '@/utils/api-client/interfaces/project';
import {
  EditIcon,
  SaveIcon,
  CancelIcon,
  PlayArrowIcon,
  SmartToyIcon,
  DevicesIcon,
  WebIcon,
  StorageIcon,
  CodeIcon,
  DataObjectIcon,
  CloudIcon,
  AnalyticsIcon,
  ShoppingCartIcon,
  TerminalIcon,
  VideogameAssetIcon,
  ChatIcon,
  PsychologyIcon,
  DashboardIcon,
  SearchIcon,
  AutoFixHighIcon,
  PhoneIphoneIcon,
  SchoolIcon,
  ScienceIcon,
  AccountTreeIcon,
  VisibilityIcon,
  VisibilityOffIcon,
  LockIcon,
} from '@/components/icons';
import { LoadingButton } from '@mui/lab';
import { updateEndpoint, invokeEndpoint } from '@/actions/endpoints';
import { ApiClientFactory } from '@/utils/api-client/client-factory';
import { useSession } from 'next-auth/react';
import { useNotifications } from '@/components/common/NotificationContext';

// Constants for select fields
const PROTOCOLS = ['REST'];
const ENVIRONMENTS = ['production', 'staging', 'development'];
const METHODS = ['GET', 'POST', 'PUT', 'DELETE', 'PATCH'];

// Map of icon names to components for easy lookup
const ICON_MAP: Record<string, React.ComponentType> = {
  SmartToy: SmartToyIcon,
  Devices: DevicesIcon,
  Web: WebIcon,
  Storage: StorageIcon,
  Code: CodeIcon,
  DataObject: DataObjectIcon,
  Cloud: CloudIcon,
  Analytics: AnalyticsIcon,
  ShoppingCart: ShoppingCartIcon,
  Terminal: TerminalIcon,
  VideogameAsset: VideogameAssetIcon,
  Chat: ChatIcon,
  Psychology: PsychologyIcon,
  Dashboard: DashboardIcon,
  Search: SearchIcon,
  AutoFixHigh: AutoFixHighIcon,
  PhoneIphone: PhoneIphoneIcon,
  School: SchoolIcon,
  Science: ScienceIcon,
  AccountTree: AccountTreeIcon,
};

// Get appropriate icon based on project type or use case
const getProjectIcon = (project: Project) => {
  // Check if a specific project icon was selected during creation
  if (project?.icon && ICON_MAP[project.icon]) {
    const IconComponent = ICON_MAP[project.icon];
    return <IconComponent />;
  }

  // Fall back to a default icon
  return <SmartToyIcon />;
};

// Environment chips should use neutral colors for better UX
const getEnvironmentColor = ():
  | 'default'
  | 'primary'
  | 'secondary'
  | 'error'
  | 'info'
  | 'success'
  | 'warning' => {
  // Use 'default' for all environments to get neutral grey styling
  return 'default';
};

interface TabPanelProps {
  children?: React.ReactNode;
  index: number;
  value: number;
}

function TabPanel(props: TabPanelProps) {
  const { children, value, index, ...other } = props;
  return (
    <div
      role="tabpanel"
      hidden={value !== index}
      id={`endpoint-tabpanel-${index}`}
      aria-labelledby={`endpoint-tab-${index}`}
      {...other}
    >
      {value === index && <Box sx={{ p: 3 }}>{children}</Box>}
    </div>
  );
}

interface EndpointDetailProps {
  endpoint: Endpoint;
}

// Lazy load Monaco Editor
const Editor = dynamic(() => import('@monaco-editor/react'), {
  ssr: false,
  loading: () => (
    <Box
      sx={{
        height: '200px',
        display: 'flex',
        alignItems: 'center',
        justifyContent: 'center',
        border: 1,
        borderColor: 'divider',
        borderRadius: theme => theme.shape.borderRadius,
        backgroundColor: 'background.default',
      }}
    >
      <Box sx={{ display: 'flex', alignItems: 'center', gap: 1 }}>
        <CircularProgress size={20} />
        <Typography variant="body2" color="text.secondary">
          Loading editor...
        </Typography>
      </Box>
    </Box>
  ),
});

export default function EndpointDetail({
  endpoint: initialEndpoint,
}: EndpointDetailProps) {
  const theme = useTheme();
  const [endpoint, setEndpoint] = useState<Endpoint>(initialEndpoint);
  const [currentTab, setCurrentTab] = useState(0);
  const [isEditing, setIsEditing] = useState(false);
  const [editedValues, setEditedValues] = useState<EndpointEditData>({});
  const [isSaving, setIsSaving] = useState(false);
<<<<<<< HEAD
=======
  const [showAuthToken, setShowAuthToken] = useState(false);
  const [tokenFieldFocused, setTokenFieldFocused] = useState(false);

  // Determine editor theme based on MUI theme
  const editorTheme = theme.palette.mode === 'dark' ? 'vs-dark' : 'light';

  // Theme-aware editor wrapper style
  const editorWrapperStyle = {
    border: 1,
    borderColor: 'divider',
    borderRadius: theme.shape.borderRadius,
    '&:hover': {
      borderColor: 'text.primary',
    },
    '&:focus-within': {
      borderWidth: 2,
      borderColor: 'primary.main',
      margin: '-1px',
    },
  };

  // Auto-enable edit mode when user starts typing
  const autoEnableEditMode = () => {
    if (!isEditing) {
      setIsEditing(true);
    }
  };

  // Check if endpoint has an existing token (we assume it does if this is an existing endpoint)
  const hasExistingToken = !!endpoint.id;
  const [notification, setNotification] = useState<{
    open: boolean;
    message: string;
    severity: 'success' | 'error';
  }>({
    open: false,
    message: '',
    severity: 'success',
  });
>>>>>>> d4ce032c
  const [testResponse, setTestResponse] = useState<string>('');
  const [isTestingEndpoint, setIsTestingEndpoint] = useState(false);
  const [testInput, setTestInput] = useState<string>(`{
  "input": "[place your input here]"
}`);

  // Add projects state and loading state
  const [projects, setProjects] = useState<Record<string, Project>>({});
  const [loadingProjects, setLoadingProjects] = useState<boolean>(true);
  const { data: session } = useSession();
  const notifications = useNotifications();

  // Fetch projects when component mounts
  useEffect(() => {
    const fetchProjects = async () => {
      try {
        setLoadingProjects(true);
        const sessionToken = session?.session_token || '';

        if (sessionToken) {
          const client = new ApiClientFactory(sessionToken).getProjectsClient();
          const response = await client.getProjects();

          // Create a map for faster lookups
          const projectMap: Record<string, Project> = {};
          const projectsArray = Array.isArray(response)
            ? response
            : response?.data;

          if (Array.isArray(projectsArray)) {
            projectsArray.forEach((project: Project) => {
              if (project && project.id) {
                projectMap[project.id] = project;
              }
            });
          }

          setProjects(projectMap);
        }
      } catch {
        // Error handled silently
      } finally {
        setLoadingProjects(false);
      }
    };

    if (session) {
      fetchProjects();
    }
  }, [session]);

  const handleTabChange = (event: React.SyntheticEvent, newValue: number) => {
    setCurrentTab(newValue);
  };

  const handleEdit = () => {
    setIsEditing(true);
    setEditedValues(endpoint);
  };

  const handleCancel = () => {
    setIsEditing(false);
    setEditedValues({});
    setTokenFieldFocused(false); // Reset token field state
  };

  const handleSave = async () => {
    try {
      setIsSaving(true);

      // Clean up the payload: remove auth_token if it's empty (to keep existing token)
      const payload = { ...editedValues };
      if (payload.auth_token === '') {
        delete payload.auth_token;
      }

      const result = await updateEndpoint(endpoint.id, payload);

      if (result.success) {
        setEndpoint({ ...endpoint, ...editedValues });
        setIsEditing(false);
        setEditedValues({});
        setTokenFieldFocused(false); // Reset token field state
        notifications.show('Endpoint updated successfully', {
          severity: 'success',
        });
      } else {
        throw new Error(result.error);
      }
    } catch (error) {
      notifications.show(
        `Failed to update endpoint: ${(error as Error).message}`,
        { severity: 'error' }
      );
    } finally {
      setIsSaving(false);
    }
  };

<<<<<<< HEAD
  const handleChange = (field: keyof Endpoint, value: unknown) => {
=======
  const handleChange = (field: keyof EndpointEditData, value: any) => {
    autoEnableEditMode();
>>>>>>> d4ce032c
    setEditedValues(prev => ({ ...prev, [field]: value }));
  };

  const handleJsonChange = (field: keyof EndpointEditData, value: string) => {
    autoEnableEditMode();
    try {
      const parsedValue = JSON.parse(value);
<<<<<<< HEAD
      handleChange(field, parsedValue);
    } catch {
=======
      setEditedValues(prev => ({ ...prev, [field]: parsedValue }));
    } catch (error) {
>>>>>>> d4ce032c
      // Handle JSON parse error if needed
      setEditedValues(prev => ({ ...prev, [field]: value }));
    }
  };

  return (
    <>
      <Paper elevation={2} sx={{ mb: 4 }}>
        <Box
          sx={{
            borderBottom: 1,
            borderColor: 'divider',
            display: 'flex',
            justifyContent: 'space-between',
            alignItems: 'center',
            pr: 2,
          }}
        >
          <Tabs
            value={currentTab}
            onChange={handleTabChange}
            aria-label="endpoint configuration tabs"
          >
            <Tab label="Basic Information" />
            <Tab label="Request Settings" />
            <Tab label="Response Settings" />
            <Tab label="Test Connection" />
          </Tabs>
          {isEditing ? (
            <Box sx={{ display: 'flex', gap: 1 }}>
              <Button
                startIcon={<SaveIcon />}
                variant="contained"
                onClick={handleSave}
                disabled={isSaving}
              >
                {isSaving ? 'Saving...' : 'Save'}
              </Button>
              <Button
                startIcon={<CancelIcon />}
                variant="outlined"
                onClick={handleCancel}
                disabled={isSaving}
              >
                Cancel
              </Button>
            </Box>
          ) : (
            <Button
              startIcon={<EditIcon />}
              variant="outlined"
              onClick={handleEdit}
            >
              Edit
            </Button>
          )}
        </Box>

        <TabPanel value={currentTab} index={0}>
          <Grid container spacing={3}>
            <Grid item xs={12}>
              <Typography variant="subtitle1" sx={{ mb: 2 }}>
                Basic Details
              </Typography>
              <Grid container spacing={2}>
                <Grid item xs={12} md={6}>
                  {isEditing ? (
                    <TextField
                      fullWidth
                      label="Name"
                      value={editedValues.name || ''}
                      onChange={e => handleChange('name', e.target.value)}
                    />
                  ) : (
                    <>
                      <Typography variant="subtitle2" color="text.secondary">
                        Name
                      </Typography>
                      <Typography variant="body1">{endpoint.name}</Typography>
                    </>
                  )}
                </Grid>
                <Grid item xs={12} md={6}>
                  {isEditing ? (
                    <TextField
                      fullWidth
                      label="Description"
                      value={editedValues.description || ''}
                      onChange={e =>
                        handleChange('description', e.target.value)
                      }
                      multiline
                      rows={1}
                    />
                  ) : (
                    <>
                      <Typography variant="subtitle2" color="text.secondary">
                        Description
                      </Typography>
                      <Typography variant="body1">
                        {endpoint.description || 'No description provided'}
                      </Typography>
                    </>
                  )}
                </Grid>
              </Grid>
            </Grid>

            <Grid item xs={12}>
              <Typography variant="subtitle1" sx={{ mb: 2 }}>
                Request Configuration
              </Typography>
              <Grid container spacing={2}>
                <Grid item xs={12} md={6}>
                  {isEditing ? (
                    <TextField
                      fullWidth
                      label="URL"
                      value={editedValues.url || ''}
                      onChange={e => handleChange('url', e.target.value)}
                    />
                  ) : (
                    <>
                      <Typography variant="subtitle2" color="text.secondary">
                        URL
                      </Typography>
                      <Typography variant="body1">{endpoint.url}</Typography>
                    </>
                  )}
                </Grid>
                <Grid item xs={12} md={3}>
                  {isEditing ? (
                    <FormControl fullWidth>
                      <InputLabel>Protocol</InputLabel>
                      <Select
                        value={editedValues.protocol || ''}
                        label="Protocol"
                        onChange={e => handleChange('protocol', e.target.value)}
                      >
                        {PROTOCOLS.map(protocol => (
                          <MenuItem key={protocol} value={protocol}>
                            {protocol}
                          </MenuItem>
                        ))}
                      </Select>
                    </FormControl>
                  ) : (
                    <>
                      <Typography variant="subtitle2" color="text.secondary">
                        Protocol
                      </Typography>
                      <Typography variant="body1">
                        {endpoint.protocol}
                      </Typography>
                    </>
                  )}
                </Grid>
                <Grid item xs={12} md={3}>
                  {isEditing ? (
                    <FormControl fullWidth>
                      <InputLabel>Method</InputLabel>
                      <Select
                        value={editedValues.method || ''}
                        label="Method"
                        onChange={e => handleChange('method', e.target.value)}
                      >
                        {METHODS.map(method => (
                          <MenuItem key={method} value={method}>
                            {method}
                          </MenuItem>
                        ))}
                      </Select>
                    </FormControl>
                  ) : (
                    <>
                      <Typography variant="subtitle2" color="text.secondary">
                        Method
                      </Typography>
                      <Typography variant="body1">{endpoint.method}</Typography>
                    </>
                  )}
                </Grid>
              </Grid>
            </Grid>

            {/* Project Selection */}
            <Grid item xs={12}>
              <Typography variant="subtitle1" sx={{ mb: 2 }}>
                Project
              </Typography>
              <Grid container spacing={2}>
                <Grid item xs={12}>
                  {isEditing ? (
                    <FormControl fullWidth>
                      <InputLabel>Project</InputLabel>
                      <Select
                        value={editedValues.project_id || ''}
                        label="Project"
                        onChange={e =>
                          handleChange('project_id', e.target.value)
                        }
                      >
                        <MenuItem value="">
                          <em>None</em>
                        </MenuItem>
                        {loadingProjects ? (
                          <MenuItem disabled>
                            <CircularProgress size={20} />
                            <Box component="span" sx={{ ml: 1 }}>
                              Loading projects...
                            </Box>
                          </MenuItem>
                        ) : (
                          Object.values(projects).map(project => (
                            <MenuItem key={project.id} value={project.id}>
                              <ListItemIcon>
                                {getProjectIcon(project)}
                              </ListItemIcon>
                              <ListItemText
                                primary={project.name}
                                secondary={project.description}
                              />
                            </MenuItem>
                          ))
                        )}
                      </Select>
                    </FormControl>
                  ) : (
                    <>
                      {endpoint.project_id ? (
                        <Box sx={{ display: 'flex', alignItems: 'center' }}>
                          {projects[endpoint.project_id] && (
                            <Box
                              sx={{
                                mr: 1,
                                display: 'flex',
                                alignItems: 'center',
                              }}
                            >
                              {getProjectIcon(projects[endpoint.project_id])}
                            </Box>
                          )}
                          <Typography variant="body1">
                            {projects[endpoint.project_id]?.name ||
                              'Loading project...'}
                          </Typography>
                        </Box>
                      ) : (
                        <Typography variant="body1">
                          No project assigned
                        </Typography>
                      )}
                    </>
                  )}
                </Grid>
              </Grid>
            </Grid>

            <Grid item xs={12}>
              {isEditing ? (
                <FormControl fullWidth>
                  <InputLabel>Environment</InputLabel>
                  <Select
                    value={editedValues.environment || ''}
                    label="Environment"
                    onChange={e => handleChange('environment', e.target.value)}
                  >
                    {ENVIRONMENTS.map(env => (
                      <MenuItem key={env} value={env}>
                        {env}
                      </MenuItem>
                    ))}
                  </Select>
                </FormControl>
              ) : (
                <>
                  <Typography variant="subtitle1" sx={{ mb: 2 }}>
                    Environment
                  </Typography>
                  <Chip
                    label={endpoint.environment}
                    color={getEnvironmentColor()}
                    variant="outlined"
                    sx={{ textTransform: 'capitalize' }}
                  />
                </>
              )}
            </Grid>
          </Grid>
        </TabPanel>

        <TabPanel value={currentTab} index={1}>
          <Grid container spacing={2}>
            {/* Authorization Section */}
            <Grid item xs={12}>
              <Typography variant="subtitle2" sx={{ mb: 1 }}>
                Authorization (Optional)
              </Typography>
              <Typography variant="body2" color="text.secondary" sx={{ mb: 2 }}>
                Token will be encrypted and automatically included as{' '}
                <code>Authorization: Bearer {'<token>'}</code>. Use{' '}
                <code>{'{{ auth_token }}'}</code> placeholder in custom headers.
              </Typography>

              <TextField
                fullWidth
                label="API Token"
                type={showAuthToken ? 'text' : 'password'}
                value={
                  editedValues.auth_token !== undefined
                    ? editedValues.auth_token
                    : hasExistingToken && !tokenFieldFocused
                      ? '••••••••••••••••••••••••'
                      : ''
                }
                onChange={e => {
                  autoEnableEditMode();
                  setEditedValues({
                    ...editedValues,
                    auth_token: e.target.value,
                  });
                }}
                onFocus={() => {
                  setTokenFieldFocused(true);
                  if (editedValues.auth_token === undefined) {
                    setEditedValues({ ...editedValues, auth_token: '' });
                  }
                }}
                onBlur={() => {
                  // If user didn't enter anything, revert to showing existing token indicator
                  if (editedValues.auth_token === '') {
                    setTokenFieldFocused(false);
                    const newEditedValues = { ...editedValues };
                    delete newEditedValues.auth_token;
                    setEditedValues(newEditedValues);
                  }
                }}
                placeholder={
                  hasExistingToken
                    ? 'Enter new token or leave empty to keep existing'
                    : 'sk-...'
                }
                InputProps={{
                  startAdornment: (
                    <InputAdornment position="start">
                      <LockIcon color="action" />
                    </InputAdornment>
                  ),
                  endAdornment: (
                    <InputAdornment position="end">
                      <IconButton
                        aria-label="toggle token visibility"
                        onClick={() => setShowAuthToken(!showAuthToken)}
                        edge="end"
                      >
                        {showAuthToken ? (
                          <VisibilityOffIcon />
                        ) : (
                          <VisibilityIcon />
                        )}
                      </IconButton>
                    </InputAdornment>
                  ),
                }}
                helperText={
                  hasExistingToken
                    ? 'Token is encrypted and stored securely. Enter a new token to update, or leave empty to keep existing.'
                    : 'Token will be encrypted and stored securely.'
                }
              />
            </Grid>

            <Grid item xs={12}>
              <Typography variant="subtitle2" sx={{ mb: 1 }}>
                Request Headers (Optional)
              </Typography>
              <Typography variant="body2" color="text.secondary" sx={{ mb: 2 }}>
                Custom headers for your endpoint. Authorization and Content-Type
                are automatically provided. Example:{' '}
                <code>{`{
  "x-api-key": "{{ auth_token }}",
  "x-custom-header": "value"
}`}</code>
              </Typography>
              <Box sx={editorWrapperStyle}>
                <Editor
                  key={`request-headers-${editorTheme}`}
                  height="200px"
                  defaultLanguage="json"
                  theme={editorTheme}
                  value={JSON.stringify(
                    isEditing
                      ? editedValues.request_headers
                      : endpoint.request_headers || {},
                    null,
                    2
                  )}
                  onChange={value =>
                    handleJsonChange('request_headers', value || '')
                  }
                  options={{
                    readOnly: !isEditing,
                    minimap: { enabled: false },
                    lineNumbers: 'on',
                    scrollBeyondLastLine: false,
                  }}
                />
              </Box>
            </Grid>

            <Grid item xs={12}>
              <Typography variant="subtitle2" sx={{ mb: 1 }}>
                Request Body Template
              </Typography>
              <Box sx={editorWrapperStyle}>
                <Editor
                  key={`request-body-${editorTheme}`}
                  height="300px"
                  defaultLanguage="json"
                  theme={editorTheme}
                  value={JSON.stringify(
                    isEditing
                      ? editedValues.request_body_template
                      : endpoint.request_body_template || {},
                    null,
                    2
                  )}
                  onChange={value =>
                    handleJsonChange('request_body_template', value || '')
                  }
                  options={{
                    readOnly: !isEditing,
                    minimap: { enabled: false },
                    lineNumbers: 'on',
                    scrollBeyondLastLine: false,
                  }}
                />
              </Box>
            </Grid>
          </Grid>
        </TabPanel>

        <TabPanel value={currentTab} index={2}>
          <Grid container spacing={2}>
            <Grid item xs={12}>
              <Typography variant="subtitle2" sx={{ mb: 1 }}>
                Response Mappings
              </Typography>
              <Box sx={editorWrapperStyle}>
                <Editor
                  key={`response-mappings-${editorTheme}`}
                  height="200px"
                  defaultLanguage="json"
                  theme={editorTheme}
                  value={JSON.stringify(
                    isEditing
                      ? editedValues.response_mappings
                      : endpoint.response_mappings || {},
                    null,
                    2
                  )}
                  onChange={value =>
                    handleJsonChange('response_mappings', value || '')
                  }
                  options={{
                    readOnly: !isEditing,
                    minimap: { enabled: false },
                    lineNumbers: 'on',
                    scrollBeyondLastLine: false,
                  }}
                />
              </Box>
            </Grid>
          </Grid>
        </TabPanel>

        <TabPanel value={currentTab} index={3}>
          <Grid container spacing={2}>
            <Grid item xs={12}>
              <Typography variant="subtitle2" sx={{ mb: 1 }}>
                Test your endpoint configuration with sample data
              </Typography>
              <Typography variant="body2" color="text.secondary" sx={{ mb: 2 }}>
                Enter sample JSON data. It will be matched to your request
                template and parsed using your response mappings.
              </Typography>
              <Box sx={editorWrapperStyle}>
                <Editor
                  key={`test-input-${editorTheme}`}
                  height="200px"
                  defaultLanguage="json"
                  theme={editorTheme}
                  value={testInput}
                  onChange={value => setTestInput(value || '')}
                  options={{
                    minimap: { enabled: false },
                    lineNumbers: 'on',
                    folding: true,
                    scrollBeyondLastLine: false,
                    automaticLayout: true,
                  }}
                />
              </Box>
            </Grid>

            <Grid item xs={12} sx={{ mt: 2 }}>
              <LoadingButton
                variant="contained"
                color="primary"
                onClick={async () => {
                  setIsTestingEndpoint(true);
                  try {
                    let inputData;
                    try {
                      inputData = JSON.parse(testInput);
                    } catch (error) {
                      throw new Error('Invalid JSON input data');
                    }

                    const result = await invokeEndpoint(endpoint.id, inputData);
                    if (result.success) {
                      setTestResponse(JSON.stringify(result.data, null, 2));
                    } else {
                      throw new Error(result.error);
                    }
                  } catch (error) {
                    setTestResponse(
                      JSON.stringify(
                        {
                          success: false,
                          error: (error as Error).message,
                        },
                        null,
                        2
                      )
                    );
                  } finally {
                    setIsTestingEndpoint(false);
                  }
                }}
                loading={isTestingEndpoint}
                loadingPosition="start"
                startIcon={<PlayArrowIcon />}
              >
                Test Endpoint
              </LoadingButton>
            </Grid>

            {testResponse && (
              <Grid item xs={12}>
                <Typography variant="subtitle2" sx={{ mb: 1 }}>
                  Response
                </Typography>
                <Box sx={editorWrapperStyle}>
                  <Editor
                    key={`test-response-${editorTheme}`}
                    height="200px"
                    defaultLanguage="json"
                    theme={editorTheme}
                    value={testResponse}
                    options={{
                      readOnly: true,
                      minimap: { enabled: false },
                      lineNumbers: 'on',
                      folding: true,
                      scrollBeyondLastLine: false,
                    }}
                  />
                </Box>
              </Grid>
            )}
          </Grid>
        </TabPanel>
      </Paper>
    </>
  );
}<|MERGE_RESOLUTION|>--- conflicted
+++ resolved
@@ -18,13 +18,10 @@
   ListItemIcon,
   ListItemText,
   Chip,
-<<<<<<< HEAD
-=======
   Alert,
   Snackbar,
   IconButton,
   InputAdornment,
->>>>>>> d4ce032c
 } from '@mui/material';
 import { useTheme } from '@mui/material/styles';
 import dynamic from 'next/dynamic';
@@ -182,8 +179,6 @@
   const [isEditing, setIsEditing] = useState(false);
   const [editedValues, setEditedValues] = useState<EndpointEditData>({});
   const [isSaving, setIsSaving] = useState(false);
-<<<<<<< HEAD
-=======
   const [showAuthToken, setShowAuthToken] = useState(false);
   const [tokenFieldFocused, setTokenFieldFocused] = useState(false);
 
@@ -223,7 +218,6 @@
     message: '',
     severity: 'success',
   });
->>>>>>> d4ce032c
   const [testResponse, setTestResponse] = useState<string>('');
   const [isTestingEndpoint, setIsTestingEndpoint] = useState(false);
   const [testInput, setTestInput] = useState<string>(`{
@@ -323,12 +317,8 @@
     }
   };
 
-<<<<<<< HEAD
-  const handleChange = (field: keyof Endpoint, value: unknown) => {
-=======
   const handleChange = (field: keyof EndpointEditData, value: any) => {
     autoEnableEditMode();
->>>>>>> d4ce032c
     setEditedValues(prev => ({ ...prev, [field]: value }));
   };
 
@@ -336,13 +326,8 @@
     autoEnableEditMode();
     try {
       const parsedValue = JSON.parse(value);
-<<<<<<< HEAD
-      handleChange(field, parsedValue);
+      setEditedValues(prev => ({ ...prev, [field]: parsedValue }));
     } catch {
-=======
-      setEditedValues(prev => ({ ...prev, [field]: parsedValue }));
-    } catch (error) {
->>>>>>> d4ce032c
       // Handle JSON parse error if needed
       setEditedValues(prev => ({ ...prev, [field]: value }));
     }
